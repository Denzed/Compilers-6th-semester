--- conflicted
+++ resolved
@@ -93,7 +93,6 @@
    Take an environment, a stack machine program, and returns a pair --- the updated environment and the list
    of x86 instructions
 *)
-<<<<<<< HEAD
 let compile env code =
   let suffix = function
   | "<"  -> "l"
@@ -262,18 +261,12 @@
         env'', code' @ code''
         in
         compile' env code
-=======
-let compile env code = failwith "Not implemented"
->>>>>>> d60ed457
 
 (* A set of strings *)           
 module S = Set.Make (String) 
 
 (* A map indexed by strings *)
 module M = Map.Make (String) 
-
-(* A map indexed by strings *)
-module M = Map.Make (String)
 
 (* Environment implementation *)
 let make_assoc l = List.combine l (Language.ListUtils.init (List.length l) (fun x -> x))
@@ -287,17 +280,11 @@
     val stringm     = M.empty (* a string map                      *)
     val scount      = 0       (* string count                      *)
     val stack_slots = 0       (* maximal number of stack positions *)
-<<<<<<< HEAD
-=======
     val static_size = 0       (* static data size                  *)
->>>>>>> d60ed457
     val stack       = []      (* symbolic stack                    *)
     val args        = []      (* function arguments                *)
     val locals      = []      (* function local variables          *)
     val fname       = ""      (* function name                     *)
-<<<<<<< HEAD
-                        
-=======
     val stackmap    = M.empty (* labels to stack map               *)
     val barrier     = false   (* barrier condition                 *)
                         
@@ -330,30 +317,15 @@
     method retrieve_stack l =
       try {< stack = M.find l stackmap >} with Not_found -> self
                                
->>>>>>> d60ed457
     (* gets a name for a global variable *)
     method loc x =
       try S (- (List.assoc x args)  -  1)
       with Not_found ->  
-<<<<<<< HEAD
-        try S (List.assoc x locals) with Not_found -> M ("global_" ^ x)
-=======
         try S (assoc x locals) with Not_found -> M ("global_" ^ x)
->>>>>>> d60ed457
         
     (* allocates a fresh position on a symbolic stack *)
     method allocate =    
       let x, n =
-<<<<<<< HEAD
-  let rec allocate' = function
-  | []                            -> ebx     , 0
-  | (S n)::_                      -> S (n+1) , n+2
-  | (R n)::_ when n < num_of_regs -> R (n+1) , stack_slots
-        | (M _)::s                      -> allocate' s
-  | _                             -> S 0     , 1
-  in
-  allocate' stack
-=======
 	let rec allocate' = function
 	| []                            -> ebx          , 0
 	| (S n)::_                      -> S (n+1)      , n+2
@@ -361,7 +333,6 @@
 	| _                             -> S static_size, static_size+1
 	in
 	allocate' stack
->>>>>>> d60ed457
       in
       x, {< stack_slots = max n stack_slots; stack = x::stack >}
 
@@ -410,16 +381,6 @@
                                 
     (* enters a function *)
     method enter f a l =
-<<<<<<< HEAD
-      {< stack_slots = List.length l; stack = []; locals = make_assoc l; args = make_assoc a; fname = f >}
-
-    (* returns a label for the epilogue *)
-    method epilogue = Printf.sprintf "L%s_epilogue" fname
-                                     
-    (* returns a name for local size meta-symbol *)
-    method lsize = Printf.sprintf "L%s_SIZE" fname
-
-=======
       let n = List.length l in
       {< static_size = n; stack_slots = n; stack = []; locals = [make_assoc l 0]; args = make_assoc a 0; fname = f >}
 
@@ -440,7 +401,6 @@
     (* returns a name for local size meta-symbol *)
     method lsize = Printf.sprintf "L%s_SIZE" fname
 
->>>>>>> d60ed457
     (* returns a list of live registers *)
     method live_registers depth =
       let rec inner d acc = function
