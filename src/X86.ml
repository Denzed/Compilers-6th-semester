--- conflicted
+++ resolved
@@ -169,18 +169,10 @@
     method allocate =    
       let x, n =
 	let rec allocate' = function
-<<<<<<< HEAD
 	| []                                -> ebx     , 0
 	| (S n)::_                          -> S (n+1) , n+2 (* n+2 because we already have S 0, S 1... S n -> (n + 1) *)
 	| (R n)::_ when n + 1 < num_of_regs -> R (n+1) , stack_slots
 	| _                                 -> S 0     , 1
-=======
-	| []                            -> ebx     , 0
-	| (S n)::_                      -> S (n+1) , n+1
-	| (R n)::_ when n < num_of_regs -> R (n+1) , stack_slots
-        | (M _)::s                      -> allocate' s
-	| _                             -> S 0     , 1
->>>>>>> 88cd6eaa
 	in
 	allocate' stack
       in
