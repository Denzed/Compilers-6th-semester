open List

(* X86 codegeneration interface *)

(* The registers: *)
let regs = [|"%ebx"; "%ecx"; "%esi"; "%edi"; "%eax"; "%edx"; "%ebp"; "%esp"|]

(* We can not freely operate with all register; only 3 by now *)                    
let num_of_regs = Array.length regs - 5

(* We need to know the word size to calculate offsets correctly *)
let word_size = 4

(* We need to distinguish the following operand types: *)
type opnd = 
| R of int     (* hard register                    *)
| S of int     (* a position on the hardware stack *)
| M of string  (* a named memory location          *)
| L of int     (* an immediate operand             *)

(* For convenience we define the following synonyms for the registers: *)         
let ebx = R 0
let ecx = R 1
let esi = R 2
let edi = R 3
let eax = R 4
let edx = R 5
let ebp = R 6
let esp = R 7

(* Now x86 instruction (we do not need all of them): *)
type instr =
(* copies a value from the first to the second operand  *) | Mov   of opnd * opnd
(* makes a binary operation; note, the first operand    *) | Binop of string * opnd * opnd
(* designates x86 operator, not the source language one *)
(* x86 integer division, see instruction set reference  *) | IDiv  of opnd
(* see instruction set reference                        *) | Cltd
(* sets a value from flags; the first operand is the    *) | Set   of string * string
(* suffix, which determines the value being set, the    *)                     
(* the second --- (sub)register name                    *)
(* pushes the operand on the hardware stack             *) | Push  of opnd
(* pops from the hardware stack to the operand          *) | Pop   of opnd
(* call a function by a name                            *) | Call  of string
(* returns from a function                              *) | Ret
(* a label in the code                                  *) | Label of string
(* a conditional jump                                   *) | CJmp  of string * string
(* a non-conditional jump                               *) | Jmp   of string
(* directive                                            *) | Meta  of string
                                                                            
(* Instruction printer *)
let show instr =
  let binop = function
  | "+"   -> "addl"
  | "-"   -> "subl"
  | "*"   -> "imull"
  | "&&"  -> "andl"
  | "!!"  -> "orl" 
  | "^"   -> "xorl"
  | "cmp" -> "cmpl"
  | _     -> failwith "unknown binary operator"
  in
  let opnd = function
  | R i -> regs.(i)
  | S i -> if i >= 0
           then Printf.sprintf "-%d(%%ebp)" ((i+1) * word_size)
           else Printf.sprintf "%d(%%ebp)"  (8+(-i-1) * word_size)
  | M x -> x
  | L i -> Printf.sprintf "$%d" i
  in
  match instr with
  | Cltd               -> "\tcltd"
  | Set   (suf, s)     -> Printf.sprintf "\tset%s\t%s"     suf s
  | IDiv   s1          -> Printf.sprintf "\tidivl\t%s"     (opnd s1)
  | Binop (op, s1, s2) -> Printf.sprintf "\t%s\t%s,\t%s"   (binop op) (opnd s1) (opnd s2)
  | Mov   (s1, s2)     -> Printf.sprintf "\tmovl\t%s,\t%s" (opnd s1) (opnd s2)
  | Push   s           -> Printf.sprintf "\tpushl\t%s"     (opnd s)
  | Pop    s           -> Printf.sprintf "\tpopl\t%s"      (opnd s)
  | Ret                -> "\tret"
  | Call   p           -> Printf.sprintf "\tcall\t%s" p
  | Label  l           -> Printf.sprintf "%s:\n" l
  | Jmp    l           -> Printf.sprintf "\tjmp\t%s" l
  | CJmp  (s , l)      -> Printf.sprintf "\tj%s\t%s" s l
  | Meta   s           -> Printf.sprintf "%s\n" s

(* Opening stack machine to use instructions without fully qualified names *)
open SM

(* Symbolic stack machine evaluator

     compile : env -> prg -> env * instr list

   Take an environment, a stack machine program, and returns a pair --- the updated environment and the list
   of x86 instructions
*)
<<<<<<< HEAD
let compile env code =
  let suffix = function
  | "<"  -> "l"
  | "<=" -> "le"
  | "==" -> "e"
  | "!=" -> "ne"
  | ">=" -> "ge"
  | ">"  -> "g"
  | _    -> failwith "unknown operator"	
  in
  let rec compile' env scode =    
    let on_stack = function S _ -> true | _ -> false in
    let call env f n p =
      let f =
        match f.[0] with '.' -> "B" ^ String.sub f 1 (String.length f - 1) | _ -> f
      in
      let pushr, popr =
        List.split @@ List.map (fun r -> (Push r, Pop r)) (env#live_registers n)
      in
      let env, code =
        if n = 0
        then env, pushr @ [Call f] @ (List.rev popr)
        else
          let rec push_args env acc = function
          | 0 -> env, acc
          | n -> let x, env = env#pop in
                 push_args env ((Push x)::acc) (n-1)
          in
          let env, pushs = push_args env [] n in
          let pushs      =
            match f with
            | "Barray" -> List.rev @@ (Push (L n))     :: pushs
            | "Bsta"   ->
               let x::v::is = List.rev pushs in               
               is @ [x; v] @ [Push (L (n-2))]
            | _  -> List.rev pushs 
          in
          env, pushr @ pushs @ [Call f; Binop ("+", L (n*4), esp)] @ (List.rev popr)
      in
      (if p then env, code else let y, env = env#allocate in env, code @ [Mov (eax, y)])
    in
    match scode with
    | [] -> env, []
    | instr :: scode' ->
        let env', code' =
          match instr with
  	  | CONST n ->
             let s, env' = env#allocate in
	     (env', [Mov (L n, s)])
               
          | STRING s ->
             let s, env = env#string s in
             let l, env = env#allocate in
             let env, call = call env ".string" 1 false in
             (env, Mov (M ("$" ^ s), l) :: call)
             
	  | LD x ->
             let s, env' = (env#global x)#allocate in
             env',
	     (match s with
	      | S _ | M _ -> [Mov (env'#loc x, eax); Mov (eax, s)]
	      | _         -> [Mov (env'#loc x, s)]
	     )               
          | STA (x, n) ->
             let s, env = (env#global x)#allocate in
             let push =
               match s with
               | S _ | M _ -> [Mov (env#loc x, eax); Mov (eax, s)]
	       | _         -> [Mov (env#loc x, s)]
             in
             let env, code = call env ".sta" (n+2) true in
             env, push @ code
	  | ST x ->
	     let s, env' = (env#global x)#pop in
             env',
             (match s with
              | S _ | M _ -> [Mov (s, eax); Mov (eax, env'#loc x)]
              | _         -> [Mov (s, env'#loc x)]
	     )
          | BINOP op ->
	     let x, y, env' = env#pop2 in
             env'#push y,
             (match op with
	      | "/" | "%" ->
                 [Mov (y, eax);
                  Cltd;
                  IDiv x;
                  Mov ((match op with "/" -> eax | _ -> edx), y)
                 ]
              | "<" | "<=" | "==" | "!=" | ">=" | ">" ->
                 (match x with
                  | M _ | S _ ->
                     [Binop ("^", eax, eax);
                      Mov   (x, edx);
                      Binop ("cmp", edx, y);
                      Set   (suffix op, "%al");
                      Mov   (eax, y)
                     ]
                  | _ ->
                     [Binop ("^"  , eax, eax);
                      Binop ("cmp", x, y);
                      Set   (suffix op, "%al");
                      Mov   (eax, y)
                     ]
                 )
              | "*" ->
                 if on_stack x && on_stack y 
		 then [Mov (y, eax); Binop (op, x, eax); Mov (eax, y)]
                 else [Binop (op, x, y)]
	      | "&&" ->
		 [Mov   (x, eax);
		  Binop (op, x, eax);
		  Mov   (L 0, eax);
		  Set   ("ne", "%al");
                  
		  Mov   (y, edx);
		  Binop (op, y, edx);
		  Mov   (L 0, edx);
		  Set   ("ne", "%dl");
                  
                  Binop (op, edx, eax);
		  Set   ("ne", "%al");
                  
		  Mov   (eax, y)
                 ]		   
	      | "!!" ->
		 [Mov   (y, eax);
		  Binop (op, x, eax);
                  Mov   (L 0, eax);
		  Set   ("ne", "%al");
		  Mov   (eax, y)
                 ]		   
	      | _   ->
                 if on_stack x && on_stack y 
                 then [Mov   (x, eax); Binop (op, eax, y)]
                 else [Binop (op, x, y)]
             )
          | LABEL s     -> env, [Label s]
	  | JMP   l     -> env, [Jmp l]
          | CJMP (s, l) ->
              let x, env = env#pop in
              env, [Binop ("cmp", L 0, x); CJmp  (s, l)]
                     
          | BEGIN (f, a, l) ->
             let env = env#enter f a l in
             env, [Push ebp; Mov (esp, ebp); Binop ("-", M ("$" ^ env#lsize), esp)]
                            
          | END ->             
             env, [Label env#epilogue;
                   Mov (ebp, esp);
                   Pop ebp;
                   Ret;
                   Meta (Printf.sprintf "\t.set\t%s,\t%d" env#lsize (env#allocated * word_size))
                  ]
                    
          | RET b ->
             if b
             then let x, env = env#pop in env, [Mov (x, eax); Jmp env#epilogue]
             else env, [Jmp env#epilogue]
             
          | CALL (f, n, p) -> call env f n p
=======
let compile env code = 
    let mov f t = match (f, t) with
      | (R _, _) -> [Mov (f, t)]
      | (_, R _) -> [Mov (f, t)]
      | _        -> [Mov (f, eax); Mov (eax, t)] 
    in
    let compile_insn c ins = 
        let (env, instrs) = c in
        match ins with
        | CONST x  -> 
          let (x_addr, env') = env#allocate in
          (env', instrs @ mov (L x) x_addr)
        | LD var   -> 
          let (stack_addr, env') = (env#global var)#allocate in
          (env', instrs @ mov (env#loc var) stack_addr)
        | ST var   -> 
          let (stack_addr, env') = (env#global var)#pop in
          (env', instrs @ mov stack_addr (env#loc var))
        | BINOP op -> 
          let to_bool x = [
            Binop ("^", eax, eax);
            Binop ("cmp", (L 0), x);
            Set ("ne", "%al");
            Mov (eax, x)
            ] in
          let do_binop op l r = mov r eax @ [Binop (op, l, eax)] @ mov eax r in
          let cmp suf l r = mov r edx @ [
            Binop ("^", eax, eax);
            Binop ("cmp", l, edx);
            Set (suf, "%al");
            Mov (eax, r)
            ] in
          let (l, r, env') = env#pop2 in
          let (stack_addr, env'') = env'#allocate in
            (
              env'',
              instrs @ (
                match op with
                | "!!" -> to_bool l @ to_bool r @ do_binop "!!" l r
                | "&&" -> to_bool l @ to_bool r @ do_binop "&&" l r
                | "==" -> cmp "e"  l r
                | "!=" -> cmp "ne" l r
                | "<=" -> cmp "le" l r
                | "<"  -> cmp "l"  l r
                | ">=" -> cmp "ge" l r
                | ">"  -> cmp "g"  l r
                | "+"  -> do_binop "+" l r
                | "-"  -> do_binop "-" l r
                | "*"  -> do_binop "*" l r
                | "/"  -> mov r eax @ [Cltd; IDiv l] @ mov eax r
                | "%"  -> mov r eax @ [Cltd; IDiv l] @ mov edx r
                | _ -> failwith "unexpected binary operator"
              ) @ mov r stack_addr
            )
        | LABEL l     -> 
          (env, instrs @ [Label l])
        | JMP l       -> 
          (env, instrs @ [Jmp l])
        | CJMP (c, l) -> 
          let (stack_addr, env') = env#pop in
          (env, instrs @ [Binop ("cmp", (L 0), stack_addr); CJmp (c, l)])
        | BEGIN (func_name, arg_names, local_names) ->
          let env = env#enter func_name arg_names local_names in
          (env, instrs @ [Push ebp; Mov (esp, ebp); Binop ("-", M ("$" ^ env#lsize), esp)])
        | END ->
          let def_end = [
            Label env#epilogue; 
            Mov (ebp, esp); 
            Pop ebp; 
            Ret; 
            Meta ("\t.set " ^ env#lsize ^ ", " ^ string_of_int (env#allocated * word_size))
          ] in
          (env, instrs @ def_end)
        | CALL (func_name, arg_count, is_procedure) ->
          let push_registers = map (fun reg -> Push reg) env#live_registers in
          let pop_registers = map (fun reg -> Pop reg) (rev env#live_registers) in 
          let rec repeat func times value = if times > 0
            then repeat func (times - 1) (func value)
            else value in
          let get_arg = fun (env, args) -> 
            let (arg, env') = env#pop in 
            (env', arg :: args) in
          let (env', rev_args) = repeat get_arg arg_count (env, []) in
          let args = rev rev_args in
          let push_args = map (fun arg -> Push arg) args in
          
          let (env'', get_returned) = if is_procedure 
            then (env', [])
            else 
              let (stack_addr, env'') = env'#allocate in
              (env'', [Mov (eax, stack_addr)]) in
          let func_call = push_registers @ 
              push_args @ 
              [Call func_name; Binop ("+", L (arg_count * word_size), esp)] @ 
              pop_registers @ 
              get_returned in
          (env'', instrs @ func_call)
        | RET has_value -> if has_value
          then 
            let (stack_addr, env') = env#pop in
            (env', instrs @ [Mov (stack_addr, eax); Jmp env#epilogue])
          else
            (env, instrs @ [Jmp env#epilogue])
>>>>>>> 5cb3e41e
        in
    fold_left compile_insn (env, []) code


(* A set of strings *)           
module S = Set.Make (String)

(* A map indexed by strings *)
module M = Map.Make (String)

(* Environment implementation *)
let make_assoc l = 
  let init n ~f =
  if n < 0 then raise (Invalid_argument "init");
  let rec loop i accum =
    if i = 0 then accum
    else loop (i-1) (f (i-1) :: accum)
  in
  loop n [] in
  List.combine l (init (List.length l) (fun x -> x))
                     
class env =
  object (self)
    val globals     = S.empty (* a set of global variables         *)
    val stringm     = M.empty (* a string map                      *)
    val scount      = 0       (* string count                      *)
    val stack_slots = 0       (* maximal number of stack positions *)
    val stack       = []      (* symbolic stack                    *)
    val args        = []      (* function arguments                *)
    val locals      = []      (* function local variables          *)
    val fname       = ""      (* function name                     *)
                        
    (* gets a name for a global variable *)
    method loc x =
      try S (- (List.assoc x args)  -  1)
      with Not_found ->  
        try S (List.assoc x locals) with Not_found -> M ("global_" ^ x)
        
    (* allocates a fresh position on a symbolic stack *)
    method allocate =    
      let x, n =
	let rec allocate' = function
	| []                                -> ebx     , 0
	| (S n)::_                          -> S (n+1) , n+2
	| (R n)::_ when n + 1 < num_of_regs -> R (n+1) , stack_slots
	| _                                 -> S 0     , 1
	in
	allocate' stack
      in
      x, {< stack_slots = max n stack_slots; stack = x::stack >}

    (* pushes an operand to the symbolic stack *)
    method push y = {< stack = y::stack >}

    (* pops one operand from the symbolic stack *)
    method pop = let x::stack' = stack in x, {< stack = stack' >}

    (* pops two operands from the symbolic stack *)
    method pop2 = let x::y::stack' = stack in x, y, {< stack = stack' >}

    (* registers a global variable in the environment *)
    method global x  = {< globals = S.add ("global_" ^ x) globals >}

    (* registers a string constant *)
    method string x =
      try M.find x stringm, self
      with Not_found ->
        let y = Printf.sprintf "string_%d" scount in
        let m = M.add x y stringm in
        y, {< scount = scount + 1; stringm = m>}
                       
    (* gets all global variables *)      
    method globals = S.elements globals

    (* gets all string definitions *)      
    method strings = M.bindings stringm

    (* gets a number of stack positions allocated *)
    method allocated = stack_slots                                
                                
    (* enters a function *)
    method enter f a l =
      {< stack_slots = List.length l; stack = []; locals = make_assoc l; args = make_assoc a; fname = f >}

    (* returns a label for the epilogue *)
    method epilogue = Printf.sprintf "L%s_epilogue" fname
                                     
    (* returns a name for local size meta-symbol *)
    method lsize = Printf.sprintf "L%s_SIZE" fname

    (* returns a list of live registers *)
<<<<<<< HEAD
    method live_registers depth =
      let rec inner d acc = function
      | []             -> acc
      | (R _ as r)::tl -> inner (d+1) (if d >= depth then (r::acc) else acc) tl
      | _::tl          -> inner (d+1) acc tl
      in
      inner 0 [] stack
       
=======
    method live_registers =
      List.filter (function R _ -> true | _ -> false) stack
      
>>>>>>> 5cb3e41e
  end
  
(* Generates an assembler text for a program: first compiles the program into
   the stack code, then generates x86 assember code, then prints the assembler file
*)
let genasm (ds, stmt) =
  let stmt = Language.Stmt.Seq (stmt, Language.Stmt.Return (Some (Language.Expr.Const 0))) in
  let env, code =
    compile
      (new env)
      (SM.compile_defs ds @ ((LABEL "main") :: (BEGIN ("main", [], [])) :: SM.compile_st stmt @ [END]))
  in
  let data = Meta "\t.data" :: (List.map (fun s      -> Meta (Printf.sprintf "%s:\t.int\t0"         s  )) env#globals) @
                               (List.map (fun (s, v) -> Meta (Printf.sprintf "%s:\t.string\t\"%s\"" v s)) env#strings) in 
  let asm = Buffer.create 1024 in
  List.iter
    (fun i -> Buffer.add_string asm (Printf.sprintf "%s\n" @@ show i))
    (data @ [Meta "\t.text"; Meta "\t.globl\tmain"] @ code);
  Buffer.contents asm

(* Builds a program: generates the assembler file and compiles it with the gcc toolchain *)
let build prog name =
  let outf = open_out (Printf.sprintf "%s.s" name) in
  Printf.fprintf outf "%s" (genasm prog);
  close_out outf;
  let inc = try Sys.getenv "RC_RUNTIME" with _ -> "../runtime" in
  Sys.command (Printf.sprintf "gcc -m32 -o %s %s/runtime.o %s.s" name inc name)
 <|MERGE_RESOLUTION|>--- conflicted
+++ resolved
@@ -1,5 +1,3 @@
-open List
-
 (* X86 codegeneration interface *)
 
 (* The registers: *)
@@ -86,13 +84,10 @@
 open SM
 
 (* Symbolic stack machine evaluator
-
      compile : env -> prg -> env * instr list
-
    Take an environment, a stack machine program, and returns a pair --- the updated environment and the list
    of x86 instructions
 *)
-<<<<<<< HEAD
 let compile env code =
   let suffix = function
   | "<"  -> "l"
@@ -101,7 +96,7 @@
   | "!=" -> "ne"
   | ">=" -> "ge"
   | ">"  -> "g"
-  | _    -> failwith "unknown operator"	
+  | _    -> failwith "unknown operator" 
   in
   let rec compile' env scode =    
     let on_stack = function S _ -> true | _ -> false in
@@ -139,9 +134,9 @@
     | instr :: scode' ->
         let env', code' =
           match instr with
-  	  | CONST n ->
+      | CONST n ->
              let s, env' = env#allocate in
-	     (env', [Mov (L n, s)])
+       (env', [Mov (L n, s)])
                
           | STRING s ->
              let s, env = env#string s in
@@ -149,34 +144,34 @@
              let env, call = call env ".string" 1 false in
              (env, Mov (M ("$" ^ s), l) :: call)
              
-	  | LD x ->
+    | LD x ->
              let s, env' = (env#global x)#allocate in
              env',
-	     (match s with
-	      | S _ | M _ -> [Mov (env'#loc x, eax); Mov (eax, s)]
-	      | _         -> [Mov (env'#loc x, s)]
-	     )               
+       (match s with
+        | S _ | M _ -> [Mov (env'#loc x, eax); Mov (eax, s)]
+        | _         -> [Mov (env'#loc x, s)]
+       )               
           | STA (x, n) ->
              let s, env = (env#global x)#allocate in
              let push =
                match s with
                | S _ | M _ -> [Mov (env#loc x, eax); Mov (eax, s)]
-	       | _         -> [Mov (env#loc x, s)]
+         | _         -> [Mov (env#loc x, s)]
              in
              let env, code = call env ".sta" (n+2) true in
              env, push @ code
-	  | ST x ->
-	     let s, env' = (env#global x)#pop in
+    | ST x ->
+       let s, env' = (env#global x)#pop in
              env',
              (match s with
               | S _ | M _ -> [Mov (s, eax); Mov (eax, env'#loc x)]
               | _         -> [Mov (s, env'#loc x)]
-	     )
+       )
           | BINOP op ->
-	     let x, y, env' = env#pop2 in
+       let x, y, env' = env#pop2 in
              env'#push y,
              (match op with
-	      | "/" | "%" ->
+        | "/" | "%" ->
                  [Mov (y, eax);
                   Cltd;
                   IDiv x;
@@ -200,38 +195,38 @@
                  )
               | "*" ->
                  if on_stack x && on_stack y 
-		 then [Mov (y, eax); Binop (op, x, eax); Mov (eax, y)]
+     then [Mov (y, eax); Binop (op, x, eax); Mov (eax, y)]
                  else [Binop (op, x, y)]
-	      | "&&" ->
-		 [Mov   (x, eax);
-		  Binop (op, x, eax);
-		  Mov   (L 0, eax);
-		  Set   ("ne", "%al");
+        | "&&" ->
+     [Mov   (x, eax);
+      Binop (op, x, eax);
+      Mov   (L 0, eax);
+      Set   ("ne", "%al");
                   
-		  Mov   (y, edx);
-		  Binop (op, y, edx);
-		  Mov   (L 0, edx);
-		  Set   ("ne", "%dl");
+      Mov   (y, edx);
+      Binop (op, y, edx);
+      Mov   (L 0, edx);
+      Set   ("ne", "%dl");
                   
                   Binop (op, edx, eax);
-		  Set   ("ne", "%al");
+      Set   ("ne", "%al");
                   
-		  Mov   (eax, y)
-                 ]		   
-	      | "!!" ->
-		 [Mov   (y, eax);
-		  Binop (op, x, eax);
+      Mov   (eax, y)
+                 ]       
+        | "!!" ->
+     [Mov   (y, eax);
+      Binop (op, x, eax);
                   Mov   (L 0, eax);
-		  Set   ("ne", "%al");
-		  Mov   (eax, y)
-                 ]		   
-	      | _   ->
+      Set   ("ne", "%al");
+      Mov   (eax, y)
+                 ]       
+        | _   ->
                  if on_stack x && on_stack y 
                  then [Mov   (x, eax); Binop (op, eax, y)]
                  else [Binop (op, x, y)]
              )
           | LABEL s     -> env, [Label s]
-	  | JMP   l     -> env, [Jmp l]
+    | JMP   l     -> env, [Jmp l]
           | CJMP (s, l) ->
               let x, env = env#pop in
               env, [Binop ("cmp", L 0, x); CJmp  (s, l)]
@@ -254,114 +249,11 @@
              else env, [Jmp env#epilogue]
              
           | CALL (f, n, p) -> call env f n p
-=======
-let compile env code = 
-    let mov f t = match (f, t) with
-      | (R _, _) -> [Mov (f, t)]
-      | (_, R _) -> [Mov (f, t)]
-      | _        -> [Mov (f, eax); Mov (eax, t)] 
-    in
-    let compile_insn c ins = 
-        let (env, instrs) = c in
-        match ins with
-        | CONST x  -> 
-          let (x_addr, env') = env#allocate in
-          (env', instrs @ mov (L x) x_addr)
-        | LD var   -> 
-          let (stack_addr, env') = (env#global var)#allocate in
-          (env', instrs @ mov (env#loc var) stack_addr)
-        | ST var   -> 
-          let (stack_addr, env') = (env#global var)#pop in
-          (env', instrs @ mov stack_addr (env#loc var))
-        | BINOP op -> 
-          let to_bool x = [
-            Binop ("^", eax, eax);
-            Binop ("cmp", (L 0), x);
-            Set ("ne", "%al");
-            Mov (eax, x)
-            ] in
-          let do_binop op l r = mov r eax @ [Binop (op, l, eax)] @ mov eax r in
-          let cmp suf l r = mov r edx @ [
-            Binop ("^", eax, eax);
-            Binop ("cmp", l, edx);
-            Set (suf, "%al");
-            Mov (eax, r)
-            ] in
-          let (l, r, env') = env#pop2 in
-          let (stack_addr, env'') = env'#allocate in
-            (
-              env'',
-              instrs @ (
-                match op with
-                | "!!" -> to_bool l @ to_bool r @ do_binop "!!" l r
-                | "&&" -> to_bool l @ to_bool r @ do_binop "&&" l r
-                | "==" -> cmp "e"  l r
-                | "!=" -> cmp "ne" l r
-                | "<=" -> cmp "le" l r
-                | "<"  -> cmp "l"  l r
-                | ">=" -> cmp "ge" l r
-                | ">"  -> cmp "g"  l r
-                | "+"  -> do_binop "+" l r
-                | "-"  -> do_binop "-" l r
-                | "*"  -> do_binop "*" l r
-                | "/"  -> mov r eax @ [Cltd; IDiv l] @ mov eax r
-                | "%"  -> mov r eax @ [Cltd; IDiv l] @ mov edx r
-                | _ -> failwith "unexpected binary operator"
-              ) @ mov r stack_addr
-            )
-        | LABEL l     -> 
-          (env, instrs @ [Label l])
-        | JMP l       -> 
-          (env, instrs @ [Jmp l])
-        | CJMP (c, l) -> 
-          let (stack_addr, env') = env#pop in
-          (env, instrs @ [Binop ("cmp", (L 0), stack_addr); CJmp (c, l)])
-        | BEGIN (func_name, arg_names, local_names) ->
-          let env = env#enter func_name arg_names local_names in
-          (env, instrs @ [Push ebp; Mov (esp, ebp); Binop ("-", M ("$" ^ env#lsize), esp)])
-        | END ->
-          let def_end = [
-            Label env#epilogue; 
-            Mov (ebp, esp); 
-            Pop ebp; 
-            Ret; 
-            Meta ("\t.set " ^ env#lsize ^ ", " ^ string_of_int (env#allocated * word_size))
-          ] in
-          (env, instrs @ def_end)
-        | CALL (func_name, arg_count, is_procedure) ->
-          let push_registers = map (fun reg -> Push reg) env#live_registers in
-          let pop_registers = map (fun reg -> Pop reg) (rev env#live_registers) in 
-          let rec repeat func times value = if times > 0
-            then repeat func (times - 1) (func value)
-            else value in
-          let get_arg = fun (env, args) -> 
-            let (arg, env') = env#pop in 
-            (env', arg :: args) in
-          let (env', rev_args) = repeat get_arg arg_count (env, []) in
-          let args = rev rev_args in
-          let push_args = map (fun arg -> Push arg) args in
-          
-          let (env'', get_returned) = if is_procedure 
-            then (env', [])
-            else 
-              let (stack_addr, env'') = env'#allocate in
-              (env'', [Mov (eax, stack_addr)]) in
-          let func_call = push_registers @ 
-              push_args @ 
-              [Call func_name; Binop ("+", L (arg_count * word_size), esp)] @ 
-              pop_registers @ 
-              get_returned in
-          (env'', instrs @ func_call)
-        | RET has_value -> if has_value
-          then 
-            let (stack_addr, env') = env#pop in
-            (env', instrs @ [Mov (stack_addr, eax); Jmp env#epilogue])
-          else
-            (env, instrs @ [Jmp env#epilogue])
->>>>>>> 5cb3e41e
         in
-    fold_left compile_insn (env, []) code
-
+        let env'', code'' = compile' env' scode' in
+  env'', code' @ code''
+  in
+  compile' env code
 
 (* A set of strings *)           
 module S = Set.Make (String)
@@ -369,16 +261,12 @@
 (* A map indexed by strings *)
 module M = Map.Make (String)
 
+let rec init' iter n f = if iter < n 
+then (f iter) :: (init' (iter + 1) n f) 
+else []
+
 (* Environment implementation *)
-let make_assoc l = 
-  let init n ~f =
-  if n < 0 then raise (Invalid_argument "init");
-  let rec loop i accum =
-    if i = 0 then accum
-    else loop (i-1) (f (i-1) :: accum)
-  in
-  loop n [] in
-  List.combine l (init (List.length l) (fun x -> x))
+let make_assoc l = List.combine l (init' 0 (List.length l) (fun x -> x))
                      
 class env =
   object (self)
@@ -400,13 +288,14 @@
     (* allocates a fresh position on a symbolic stack *)
     method allocate =    
       let x, n =
-	let rec allocate' = function
-	| []                                -> ebx     , 0
-	| (S n)::_                          -> S (n+1) , n+2
-	| (R n)::_ when n + 1 < num_of_regs -> R (n+1) , stack_slots
-	| _                                 -> S 0     , 1
-	in
-	allocate' stack
+  let rec allocate' = function
+  | []                            -> ebx     , 0
+  | (S n)::_                      -> S (n+1) , n+2
+  | (R n)::_ when n < num_of_regs -> R (n+1) , stack_slots
+        | (M _)::s                      -> allocate' s
+  | _                             -> S 0     , 1
+  in
+  allocate' stack
       in
       x, {< stack_slots = max n stack_slots; stack = x::stack >}
 
@@ -450,7 +339,6 @@
     method lsize = Printf.sprintf "L%s_SIZE" fname
 
     (* returns a list of live registers *)
-<<<<<<< HEAD
     method live_registers depth =
       let rec inner d acc = function
       | []             -> acc
@@ -459,11 +347,6 @@
       in
       inner 0 [] stack
        
-=======
-    method live_registers =
-      List.filter (function R _ -> true | _ -> false) stack
-      
->>>>>>> 5cb3e41e
   end
   
 (* Generates an assembler text for a program: first compiles the program into
@@ -474,7 +357,7 @@
   let env, code =
     compile
       (new env)
-      (SM.compile_defs ds @ ((LABEL "main") :: (BEGIN ("main", [], [])) :: SM.compile_st stmt @ [END]))
+      ((LABEL "main") :: (BEGIN ("main", [], [])) :: SM.compile (ds, stmt))
   in
   let data = Meta "\t.data" :: (List.map (fun s      -> Meta (Printf.sprintf "%s:\t.int\t0"         s  )) env#globals) @
                                (List.map (fun (s, v) -> Meta (Printf.sprintf "%s:\t.string\t\"%s\"" v s)) env#strings) in 
@@ -490,5 +373,4 @@
   Printf.fprintf outf "%s" (genasm prog);
   close_out outf;
   let inc = try Sys.getenv "RC_RUNTIME" with _ -> "../runtime" in
-  Sys.command (Printf.sprintf "gcc -m32 -o %s %s/runtime.o %s.s" name inc name)
- +  Sys.command (Printf.sprintf "gcc -m32 -o %s %s/runtime.o %s.s" name inc name)