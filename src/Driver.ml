--- conflicted
+++ resolved
@@ -4,12 +4,6 @@
   let s = Util.read infile in
   Util.parse
     (object
-<<<<<<< HEAD
-       inherit Matcher.t s
-       inherit Util.Lexers.decimal s
-       inherit Util.Lexers.ident ["read"; "write"; "skip"; "if"; "then"; "else"; "elif"; "fi"; "while"; "do"; "od"; "repeat"; "until"; "for"; (* add new keywords *)] s
-       inherit Util.Lexers.skip [
-=======
       inherit Matcher.t s
       inherit Util.Lexers.decimal s
       inherit Util.Lexers.ident [
@@ -17,10 +11,10 @@
         "while"; "do"; "od"; 
         "repeat"; "until"; 
         "for";
-        "if"; "then"; "else"; "elif"; "fi"
+        "if"; "then"; "else"; "elif"; "fi";
+        "fun"; "local"
         (* some other keywords *)] s
       inherit Util.Lexers.skip [
->>>>>>> 5eb8ed92
 	 Matcher.Skip.whitespaces " \t\n";
 	 Matcher.Skip.lineComment "--";
 	 Matcher.Skip.nestedComment "(*" "*)"
