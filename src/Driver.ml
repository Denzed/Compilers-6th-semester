open Ostap

let parse infile =
  let s = Util.read infile in
  Util.parse
    (object
<<<<<<< HEAD
      inherit Matcher.t s
      inherit Util.Lexers.decimal s
      inherit Util.Lexers.ident [
        "read"; "write"; "skip"; 
        "while"; "do"; "od"; 
        "repeat"; "until"; 
        "for";
        "if"; "then"; "else"; "elif"; "fi";
        "fun"; "local"
        (* some other keywords *)] s
      inherit Util.Lexers.skip [
=======
       inherit Matcher.t s
       inherit Util.Lexers.decimal s
       inherit Util.Lexers.ident ["read"; "write"; "skip"; "if"; "then"; "else"; "elif"; "fi"; "while"; "do"; "od"; "repeat"; "until"; "for"; "fun"; "local"; "return"] s
       inherit Util.Lexers.skip [
>>>>>>> 790661a5
	 Matcher.Skip.whitespaces " \t\n";
	 Matcher.Skip.lineComment "--";
	 Matcher.Skip.nestedComment "(*" "*)"
       ] s
     end
    )
    (ostap (!(Language.parse) -EOF))

let main =
  try
    let interpret  = Sys.argv.(1) = "-i"  in
    let stack      = Sys.argv.(1) = "-s"  in
    let to_compile = not (interpret || stack) in
    let infile     = Sys.argv.(if not to_compile then 2 else 1) in
    match parse infile with
    | `Ok prog ->
      if to_compile
      then failwith "Not implemented yet"
        (*            
        let basename = Filename.chop_suffix infile ".expr" in
        ignore @@ X86.build prog basename
        *)
      else 
	let rec read acc =
	  try
	    let r = read_int () in
	    Printf.printf "> ";
	    read (acc @ [r]) 
          with End_of_file -> acc
	in
	let input = read [] in	
	let output = 
	  if interpret 
	  then Language.eval prog input 
	  else SM.run (SM.compile prog) input
	in
	List.iter (fun i -> Printf.printf "%d\n" i) output
    | `Fail er -> Printf.eprintf "Syntax error: %s\n" er
  with Invalid_argument _ ->
    Printf.printf "Usage: rc [-i | -s] <input file.expr>\n"<|MERGE_RESOLUTION|>--- conflicted
+++ resolved
@@ -4,24 +4,10 @@
   let s = Util.read infile in
   Util.parse
     (object
-<<<<<<< HEAD
-      inherit Matcher.t s
-      inherit Util.Lexers.decimal s
-      inherit Util.Lexers.ident [
-        "read"; "write"; "skip"; 
-        "while"; "do"; "od"; 
-        "repeat"; "until"; 
-        "for";
-        "if"; "then"; "else"; "elif"; "fi";
-        "fun"; "local"
-        (* some other keywords *)] s
-      inherit Util.Lexers.skip [
-=======
        inherit Matcher.t s
        inherit Util.Lexers.decimal s
        inherit Util.Lexers.ident ["read"; "write"; "skip"; "if"; "then"; "else"; "elif"; "fi"; "while"; "do"; "od"; "repeat"; "until"; "for"; "fun"; "local"; "return"] s
        inherit Util.Lexers.skip [
->>>>>>> 790661a5
 	 Matcher.Skip.whitespaces " \t\n";
 	 Matcher.Skip.lineComment "--";
 	 Matcher.Skip.nestedComment "(*" "*)"
