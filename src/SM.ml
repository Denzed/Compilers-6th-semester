--- conflicted
+++ resolved
@@ -28,11 +28,6 @@
                                                    
 (* The type for the stack machine program *)
 type prg = insn list
-<<<<<<< HEAD
-=======
-
-let print_prg p = List.iter (fun i -> Printf.printf "%s\n" (show(insn) i)) p
->>>>>>> d60ed457
                             
 (* The type for the stack machine configuration: control stack, stack and configuration from statement
    interpreter
@@ -45,18 +40,13 @@
 
    Takes an environment, a configuration and a program, and returns a configuration as a result. The
    environment is used to locate a label to jump to (via method env#labeled <label_name>)
-<<<<<<< HEAD
 *)
-=======
-*)                                                  
->>>>>>> d60ed457
 let split n l =
   let rec unzip (taken, rest) = function
   | 0 -> (List.rev taken, rest)
   | n -> let h::tl = rest in unzip (h::taken, tl) (n-1)
   in
   unzip ([], l) n
-<<<<<<< HEAD
         
 let rec eval e c p = 
   let eval_normal ins c = 
@@ -150,10 +140,6 @@
     | BEGIN _ | END | CALL _ | RET _ -> eval_control_flow ins e c p'
     | BINOP _ | CONST _ | STRING _ 
     | SEXP _ | LD _ | ST _ | STA _   -> eval e (eval_normal ins c) p'
-=======
-          
-let rec eval env ((cstack, stack, ((st, i, o) as c)) as conf) prg = failwith "Not implemented"
->>>>>>> d60ed457
 
 (* Top-level evaluation
 
@@ -162,7 +148,6 @@
    Takes a program, an input stream, and returns an output stream this program calculates
 *)
 let run p i =
-  (* print_prg p; *)
   let module M = Map.Make (String) in
   let rec make_map m = function
   | []              -> m
@@ -196,7 +181,6 @@
    Takes a program in the source language and returns an equivalent program for the
    stack machine
 *)
-<<<<<<< HEAD
 let compile (defs, p) = 
   let label s = if s.[0] = '.' then s else "L" ^ s in
   let env =
@@ -325,39 +309,4 @@
   in
   let lend = env#new_label in
   let rets, code = compile_stmt lend p in
-  code @ [LABEL lend; END] @ (List.concat def_code) 
-=======
-let compile (defs, p) =
-  let label s = "L" ^ s in
-  let rec call f args p =
-    let args_code = List.concat @@ List.map expr args in
-    args_code @ [CALL (label f, List.length args, p)]
-  and pattern lfalse _ = failwith "Not implemented"
-  and bindings p = failwith "Not implemented"
-  and expr e = failwith "Not implemented" in
-  let rec compile_stmt l env stmt =  failwith "Not implemented" in
-  let compile_def env (name, (args, locals, stmt)) =
-    let lend, env       = env#get_label in
-    let env, flag, code = compile_stmt lend env stmt in
-    env,
-    [LABEL name; BEGIN (name, args, locals)] @
-    code @
-    (if flag then [LABEL lend] else []) @
-    [END]
-  in
-  let env =
-    object
-      val ls = 0
-      method get_label = (label @@ string_of_int ls), {< ls = ls + 1 >}
-    end
-  in
-  let env, def_code =
-    List.fold_left
-      (fun (env, code) (name, others) -> let env, code' = compile_def env (label name, others) in env, code'::code)
-      (env, [])
-      defs
-  in
-  let lend, env = env#get_label in
-  let _, flag, code = compile_stmt lend env p in
-  (if flag then code @ [LABEL lend] else code) @ [END] @ (List.concat def_code) 
->>>>>>> d60ed457
+  code @ [LABEL lend; END] @ (List.concat def_code) 