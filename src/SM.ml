open GT       
open Language
open List
       
(* The type for the stack machine instructions *)
@type insn =
(* binary operator                 *) | BINOP of string
(* put a constant on the stack     *) | CONST of int                 
(* read to stack                   *) | READ
(* write from stack                *) | WRITE
(* load a variable to the stack    *) | LD    of string
(* store a variable from the stack *) | ST    of string
(* a label                         *) | LABEL of string
(* unconditional jump              *) | JMP   of string                                                                                                                
(* conditional jump                *) | CJMP  of string * string with show
                                                   
(* The type for the stack machine program *)                                                               
type prg = insn list

(* The type for the stack machine configuration: a stack and a configuration from statement
   interpreter
 *)
type config = int list * Stmt.config

(* Stack machine interpreter

     val eval : env -> config -> prg -> config

   Takes an environment, a configuration and a program, and returns a configuration as a result. The
   environment is used to locate a label to jump to (via method env#labeled <label_name>)
*)                         
<<<<<<< HEAD
let eval c p = 
    let eval_insn c ins = 
        let (stack, config) = c in
        let (state, input, output) = config in
        match ins with
            | BINOP op -> 
                let (r :: l :: stack') = stack in 
                (Language.Expr.get_binop_function op l r :: stack', config)
            | CONST x  -> (x :: stack, config)
            | READ     -> 
                let (x :: input') = input in 
                (x :: stack, (state, input', output))
            | WRITE    -> 
                let (x :: stack') = stack in 
                (stack', (state, input, output @ [x]))
            | LD var   -> (state var :: stack, (state, input, output))
            | ST var   -> 
                let (x :: stack') = stack in 
                (
                    stack', 
                    (Language.Expr.update var x state, input, output)
                ) in
    fold_left eval_insn c p
=======
let rec eval env conf prog = failwith "Not yet implemented"
>>>>>>> 88cd6eaa

(* Top-level evaluation

     val run : prg -> int list -> int list

   Takes a program, an input stream, and returns an output stream this program calculates
*)
let run p i =
  let module M = Map.Make (String) in
  let rec make_map m = function
  | []              -> m
  | (LABEL l) :: tl -> make_map (M.add l tl m) tl
  | _ :: tl         -> make_map m tl
  in
  let m = make_map M.empty p in
  let (_, (_, _, o)) = eval (object method labeled l = M.find l m end) ([], (Expr.empty, i, [])) p in o

(* Stack machine compiler

     val compile : Language.Stmt.t -> prg

   Takes a program in the source language and returns an equivalent program for the
   stack machine
*)
<<<<<<< HEAD
let rec compile st = 
    let rec compile_expr expr = 
        match expr with
            | Language.Expr.Const c          -> [CONST c]
            | Language.Expr.Var x            -> [LD x]
            | Language.Expr.Binop (op, l, r) -> compile_expr l @ compile_expr r @ [BINOP op] in
    match st with
        | Language.Stmt.Read var           -> [READ; ST var]
        | Language.Stmt.Write expr         -> compile_expr expr @ [WRITE]
        | Language.Stmt.Assign (var, expr) -> compile_expr expr @ [ST var]
        | Language.Stmt.Seq (st1, st2)     -> compile st1 @ compile st2
=======
let compile p = failwith "Not yet implemented"
>>>>>>> 88cd6eaa
<|MERGE_RESOLUTION|>--- conflicted
+++ resolved
@@ -29,7 +29,6 @@
    Takes an environment, a configuration and a program, and returns a configuration as a result. The
    environment is used to locate a label to jump to (via method env#labeled <label_name>)
 *)                         
-<<<<<<< HEAD
 let eval c p = 
     let eval_insn c ins = 
         let (stack, config) = c in
@@ -53,9 +52,6 @@
                     (Language.Expr.update var x state, input, output)
                 ) in
     fold_left eval_insn c p
-=======
-let rec eval env conf prog = failwith "Not yet implemented"
->>>>>>> 88cd6eaa
 
 (* Top-level evaluation
 
@@ -80,7 +76,6 @@
    Takes a program in the source language and returns an equivalent program for the
    stack machine
 *)
-<<<<<<< HEAD
 let rec compile st = 
     let rec compile_expr expr = 
         match expr with
@@ -91,7 +86,4 @@
         | Language.Stmt.Read var           -> [READ; ST var]
         | Language.Stmt.Write expr         -> compile_expr expr @ [WRITE]
         | Language.Stmt.Assign (var, expr) -> compile_expr expr @ [ST var]
-        | Language.Stmt.Seq (st1, st2)     -> compile st1 @ compile st2
-=======
-let compile p = failwith "Not yet implemented"
->>>>>>> 88cd6eaa
+        | Language.Stmt.Seq (st1, st2)     -> compile st1 @ compile st2