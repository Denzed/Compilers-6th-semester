open GT       
open Language
open List
       
(* The type for the stack machine instructions *)
@type insn =
(* binary operator                 *) | BINOP of string
(* put a constant on the stack     *) | CONST of int                 
(* read to stack                   *) | READ
(* write from stack                *) | WRITE
(* load a variable to the stack    *) | LD    of string
(* store a variable from the stack *) | ST    of string with show

(* The type for the stack machine program *)                                                               
type prg = insn list

(* The type for the stack machine configuration: a stack and a configuration from statement
   interpreter
 *)
type config = int list * Stmt.config

(* Stack machine interpreter

     val eval : config -> prg -> config

   Takes a configuration and a program, and returns a configuration as a result
<<<<<<< HEAD
*)                         
let rec eval conf prog = failwith "Not yet implemented"
=======
 *)                         
let eval c p = 
    let eval_insn c ins = 
        let (stack, config) = c in
        let (state, input, output) = config in
        match ins with
            | BINOP op -> 
                let (r :: l :: stack') = stack in 
                (Language.Expr.get_binop_function op l r :: stack', config)
            | CONST x  -> (x :: stack, config)
            | READ     -> 
                let (x :: input') = input in 
                (x :: stack, (state, input', output))
            | WRITE    -> 
                let (x :: stack') = stack in 
                (stack', (state, input, output @ [x]))
            | LD var   -> (state var :: stack, (state, input, output))
            | ST var   -> 
                let (x :: stack') = stack in 
                (
                    stack', 
                    (Language.Expr.update var x state, input, output)
                ) in
    fold_left eval_insn c p
>>>>>>> 0eaec39f

(* Top-level evaluation

     val run : prg -> int list -> int list

   Takes a program, an input stream, and returns an output stream this program calculates
*)
let run p i = let (_, (_, _, o)) = eval ([], (Expr.empty, i, [])) p in o

(* Stack machine compiler

     val compile : Language.Stmt.t -> prg

   Takes a program in the source language and returns an equivalent program for the
   stack machine
<<<<<<< HEAD
*)
let rec compile =
  let rec expr = function
  | Expr.Var   x          -> [LD x]
  | Expr.Const n          -> [CONST n]
  | Expr.Binop (op, x, y) -> expr x @ expr y @ [BINOP op]
  in
  function
  | Stmt.Seq (s1, s2)  -> compile s1 @ compile s2
  | Stmt.Read x        -> [READ; ST x]
  | Stmt.Write e       -> expr e @ [WRITE]
  | Stmt.Assign (x, e) -> expr e @ [ST x]
=======
 *)
let rec compile st = 
    let rec compile_expr expr = 
        match expr with
            | Language.Expr.Const c          -> [CONST c]
            | Language.Expr.Var x            -> [LD x]
            | Language.Expr.Binop (op, l, r) -> compile_expr l @ compile_expr r @ [BINOP op] in
    match st with
        | Language.Stmt.Read var           -> [READ; ST var]
        | Language.Stmt.Write expr         -> compile_expr expr @ [WRITE]
        | Language.Stmt.Assign (var, expr) -> compile_expr expr @ [ST var]
        | Language.Stmt.Seq (st1, st2)     -> compile st1 @ compile st2
>>>>>>> 0eaec39f
<|MERGE_RESOLUTION|>--- conflicted
+++ resolved
@@ -24,11 +24,7 @@
      val eval : config -> prg -> config
 
    Takes a configuration and a program, and returns a configuration as a result
-<<<<<<< HEAD
 *)                         
-let rec eval conf prog = failwith "Not yet implemented"
-=======
- *)                         
 let eval c p = 
     let eval_insn c ins = 
         let (stack, config) = c in
@@ -52,7 +48,6 @@
                     (Language.Expr.update var x state, input, output)
                 ) in
     fold_left eval_insn c p
->>>>>>> 0eaec39f
 
 (* Top-level evaluation
 
@@ -68,21 +63,7 @@
 
    Takes a program in the source language and returns an equivalent program for the
    stack machine
-<<<<<<< HEAD
 *)
-let rec compile =
-  let rec expr = function
-  | Expr.Var   x          -> [LD x]
-  | Expr.Const n          -> [CONST n]
-  | Expr.Binop (op, x, y) -> expr x @ expr y @ [BINOP op]
-  in
-  function
-  | Stmt.Seq (s1, s2)  -> compile s1 @ compile s2
-  | Stmt.Read x        -> [READ; ST x]
-  | Stmt.Write e       -> expr e @ [WRITE]
-  | Stmt.Assign (x, e) -> expr e @ [ST x]
-=======
- *)
 let rec compile st = 
     let rec compile_expr expr = 
         match expr with
@@ -93,5 +74,4 @@
         | Language.Stmt.Read var           -> [READ; ST var]
         | Language.Stmt.Write expr         -> compile_expr expr @ [WRITE]
         | Language.Stmt.Assign (var, expr) -> compile_expr expr @ [ST var]
-        | Language.Stmt.Seq (st1, st2)     -> compile st1 @ compile st2
->>>>>>> 0eaec39f
+        | Language.Stmt.Seq (st1, st2)     -> compile st1 @ compile st2