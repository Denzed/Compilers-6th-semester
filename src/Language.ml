(* Opening a library for generic programming (https://github.com/dboulytchev/GT).
   The library provides "@type ..." syntax extension and plugins like show, etc.
*)
open GT

(* Opening a library for combinator-based syntax analysis *)
open Ostap
open Combinators

(* Values *)
module Value =
  struct

    @type t = Int of int | String of string | Array of t list | Sexp of string * t list with show

    let to_int = function 
    | Int n -> n 
    | _ -> failwith "int value expected"

    let to_string = function 
    | String s -> s 
    | _ -> failwith "string value expected"

    let to_array = function
    | Array a -> a
    | _       -> failwith "array value expected"

    let sexp   s vs = Sexp (s, vs)
    let of_int    n = Int    n
    let of_string s = String s
    let of_array  a = Array  a

<<<<<<< HEAD
    let update_string s i x = String.init (String.length s) (fun j -> if j = i then x else s.[j])
    let update_array  a i x = 
      let init n ~f =
      if n < 0 then raise (Invalid_argument "init");
      let rec loop i accum =
        if i = 0 then accum
        else loop (i-1) (f (i-1) :: accum)
      in
      loop n [] in
      init (List.length a) (fun j -> if j = i then x else List.nth a j)
=======
    let tag_of = function
    | Sexp (t, _) -> t
    | _ -> failwith "symbolic expression expected"

    let update_string s i x = String.init (String.length s) (fun j -> if j = i then x else s.[j])
    let update_array  a i x = List.init   (List.length a)   (fun j -> if j = i then x else List.nth a j)
>>>>>>> d071c4c1

  end
       
(* States *)
module State =
  struct
                                                                
    (* State: global state, local state, scope variables *)
    type t =
    | G of (string -> Value.t)
    | L of string list * (string -> Value.t) * t

    (* Undefined state *)
    let undefined x = failwith (Printf.sprintf "Undefined variable: %s" x)

    (* Bind a variable to a value in a state *)
    let bind x v s = fun y -> if x = y then v else s y 

    (* Empty state *)
    let empty = G undefined

    (* Update: non-destructively "modifies" the state s by binding the variable x 
       to value v and returns the new state w.r.t. a scope
    *)
    let update x v s =
      let rec inner = function
      | G s -> G (bind x v s)
      | L (scope, s, enclosing) ->
         if List.mem x scope then L (scope, bind x v s, enclosing) else L (scope, s, inner enclosing)
      in
      inner s

    (* Evals a variable in a state w.r.t. a scope *)
    let rec eval s x =
      match s with
      | G s -> s x
      | L (scope, s, enclosing) -> if List.mem x scope then s x else eval enclosing x

    (* Creates a new scope, based on a given state *)
    let rec enter st xs =
      match st with
      | G _         -> L (xs, undefined, st)
      | L (_, _, e) -> enter e xs

    (* Drops a scope *)
    let leave st st' =
      let rec get = function
      | G _ as st -> st
      | L (_, _, e) -> get e
      in
      let g = get st in
      let rec recurse = function
      | L (scope, s, e) -> L (scope, s, recurse e)
      | G _             -> g
      in
      recurse st'

    (* Push a new local scope *)
    let push st s xs = L (xs, s, st)

    (* Drop a local scope *)
    let drop (L (_, _, e)) = e
                               
  end

(* Builtins *)
module Builtin =
  struct
      
    let eval (st, i, o, _) args = function
    | "read"     -> (match i with z::i' -> (st, i', o, Some (Value.of_int z)) | _ -> failwith "Unexpected end of input")
    | "write"    -> (st, i, o @ [Value.to_int @@ List.hd args], None)
    | ".elem"    -> let [b; j] = args in
                    (st, i, o, let i = Value.to_int j in
                               Some (match b with
                                     | Value.String   s  -> Value.of_int @@ Char.code s.[i]
                                     | Value.Array    a  -> List.nth a i
                                     | Value.Sexp (_, a) -> List.nth a i
                               )
                    )         
    | ".length"  -> (st, i, o, Some (Value.of_int (match List.hd args with Value.Array a -> List.length a | Value.String s -> String.length s)))
    | ".array"   -> (st, i, o, Some (Value.of_array args))
    | "isArray"  -> let [a] = args in (st, i, o, Some (Value.of_int @@ match a with Value.Array  _ -> 1 | _ -> 0))
    | "isString" -> let [a] = args in (st, i, o, Some (Value.of_int @@ match a with Value.String _ -> 1 | _ -> 0))                     
<<<<<<< HEAD
    | name       -> failwith ("no such builtin \"" ^ name ^ "\"")
=======
>>>>>>> d071c4c1
       
  end
    
(* Simple expressions: syntax and semantics *)
module Expr =
  struct
    
    (* The type for expressions. Note, in regular OCaml there is no "@type..." 
       notation, it came from GT. 
    *)
    @type t =
    (* integer constant   *) | Const  of int
    (* array              *) | Array  of t list
    (* string             *) | String of string
    (* S-expressions      *) | Sexp   of string * t list
    (* variable           *) | Var    of string
    (* binary operator    *) | Binop  of string * t * t
    (* element extraction *) | Elem   of t * t
    (* length             *) | Length of t 
    (* function call      *) | Call   of string * t list with show

    (* Available binary operators:
        !!                   --- disjunction
        &&                   --- conjunction
        ==, !=, <=, <, >=, > --- comparisons
        +, -                 --- addition, subtraction
        *, /, %              --- multiplication, division, reminder
    *)

    (* The type of configuration: a state, an input stream, an output stream, an optional value *)
    type config = State.t * int list * int list * Value.t option
                                                            
    (* Expression evaluator

<<<<<<< HEAD
          val eval : env -> config -> t -> config

       Takes an environment, a configuration and an expresion, and returns another configuration. The 
       environment supplies the following method

=======
          val eval : env -> config -> t -> int * config


       Takes an environment, a configuration and an expresion, and returns another configuration. The 
       environment supplies the following method

>>>>>>> d071c4c1
           method definition : env -> string -> int list -> config -> config

       which takes an environment (of the same type), a name of the function, a list of actual parameters and a configuration, 
       an returns a pair: the return value for the call and the resulting configuration
    *)                                                       
<<<<<<< HEAD
    let bool_to_int b = if b then 1 else 0
    let int_to_bool i = if i == 0 then false else true
    let get_binop_function binop =
      fun l r ->
        match binop with
            | "!!"  -> bool_to_int ((int_to_bool l) || (int_to_bool r))
            | "&&"  -> bool_to_int ((int_to_bool l) && (int_to_bool r))
            | "=="  -> bool_to_int (l == r)
            | "!="  -> bool_to_int (l != r)
            | "<"   -> bool_to_int (l < r)
            | "<="  -> bool_to_int (l <= r)
            | ">"   -> bool_to_int (l > r)
            | ">="  -> bool_to_int (l >= r)
            | "+"   -> l + r
            | "-"   -> l - r
            | "*"   -> l * r
            | "/"   -> l / r
            | "%"   -> l mod r
            | _     -> failwith ("Wrong binary operator '" ^ binop ^ "'")
    let rec eval env ((st, i, o, r) as conf) expr = 
      match expr with
        | Const x           -> (st, i, o, Some (Value.of_int x))
        | Var v             -> (st, i, o, Some (State.eval st v))
        | Binop (op, l, r)  -> 
          let ((st',  i',  o',  Some rl) as conf') = eval env conf  l in
          let  (st'', i'', o'', Some rr)           = eval env conf' r in
          let l_int = Value.to_int rl in
          let r_int = Value.to_int rr in
          (st'', i'', o'', Some (Value.of_int (get_binop_function op l_int r_int)))
        | Call (func, args) -> 
          let eval_arg arg_expr (conf, args) = 
            let ((_,  _,  _, Some r) as conf') = eval env conf arg_expr in
            (conf', (r :: args)) in
          let (conf', evaluated_args) = List.fold_right eval_arg args (conf, []) in
          env#definition env func evaluated_args conf'
        | Array l           ->
          let (st', i', o', r') = eval_list env conf l in
          Builtin.eval (st', i', o', None) r' ".array"
        | String s          -> (st, i, o, Some (Value.of_string s))
        | Sexp (tag, exprs) -> 
          let (st', i', o', values) = eval_list env conf exprs in
          (st', i', o', Some (Value.sexp tag values))
        | Elem (e, index_e) -> 
          let (st', i', o', Some index) = eval env conf index_e in
          let (st'', i'', o'', Some v) = eval env (st', i', o', None) e in
          Builtin.eval (st'', i'', o'', None) [v; index] ".elem"
        | Length e          -> 
          let (st', i', o', Some v) = eval env conf e in
          Builtin.eval (st', i', o', None) [v] ".length"
=======
    let to_func op =
      let bti   = function true -> 1 | _ -> 0 in
      let itb b = b <> 0 in
      let (|>) f g   = fun x y -> f (g x y) in
      match op with
      | "+"  -> (+)
      | "-"  -> (-)
      | "*"  -> ( * )
      | "/"  -> (/)
      | "%"  -> (mod)
      | "<"  -> bti |> (< )
      | "<=" -> bti |> (<=)
      | ">"  -> bti |> (> )
      | ">=" -> bti |> (>=)
      | "==" -> bti |> (= )
      | "!=" -> bti |> (<>)
      | "&&" -> fun x y -> bti (itb x && itb y)
      | "!!" -> fun x y -> bti (itb x || itb y)
      | _    -> failwith (Printf.sprintf "Unknown binary operator %s" op)    
    
    let rec eval env ((st, i, o, r) as conf) expr = failwith "Not implemented"
>>>>>>> d071c4c1
    and eval_list env conf xs =
      let vs, (st, i, o, _) =
        List.fold_left
          (fun (acc, conf) x ->
            let (_, _, _, Some v) as conf = eval env conf x in
            v::acc, conf
          )
          ([], conf)
          xs
      in
      (st, i, o, List.rev vs)
         
    (* Expression parser. You can use the following terminals:

         IDENT   --- a non-empty identifier a-zA-Z[a-zA-Z0-9_]* as a string
         DECIMAL --- a decimal constant [0-9]+ as a string                                                                                                                  
    *)
    ostap (
      parse:          !(let make_ops = List.map (fun op -> ostap($(op)), fun l r -> Binop (op, l, r)) in 
                        Ostap.Util.expr
                        (fun x -> x)
                        [|
                          `Lefta, make_ops ["!!"];
                          `Lefta, make_ops ["&&"];
                          `Nona,  make_ops ["=="; "!="; "<="; "<"; ">="; ">"];
                          `Lefta, make_ops ["+"; "-"];
                          `Lefta, make_ops ["*"; "/"; "%"];
                        |]
                        length_expr
                      );
      const:          x:DECIMAL { Const x };
      var:            v:IDENT { Var v };
      str:            s:STRING { String (String.sub s 1 (String.length s - 2)) };
      chr:            c:CHAR { Const (Char.code c) };
      arr:            "[" l:!(Ostap.Util.list0)[parse] "]" { Array l };
      sexp:           "`" tag:IDENT exprs:(-"(" !(Util.list)[parse] -")")? { 
                        Sexp (tag, match exprs with None -> [] | Some r -> r) 
                      };
      single_index:   -"[" parse -"]";
      indexed_expr:   e:atomic_expr indexers:single_index* { 
                        List.fold_left (fun b i -> Elem (b, i)) e indexers
                      };
      length_expr:    e:indexed_expr len:("." %"length")? { 
                        match len with None -> e | _ -> Length e 
                      };
      call:           func:IDENT -"(" args:!(Ostap.Util.list0)[parse] -")" { Call (func, args) };
      sub_expr:       -"(" parse -")";
      atomic_expr:    call | const | var | str | chr | arr | sub_expr | sexp
    )
    
  end
                    
(* Simple statements: syntax and sematics *)
module Stmt =
  struct

    (* Patterns in statements *)
    module Pattern =
      struct

        (* The type for patterns *)
        @type t =
        (* wildcard "-"     *) | Wildcard
        (* S-expression     *) | Sexp   of string * t list
        (* identifier       *) | Ident  of string
        with show, foldl

        (* Pattern parser *)                                 
        ostap (
<<<<<<< HEAD
          parse:      wildcard | sexp | identifier;
          wildcard:   "-" { Wildcard };
          sexp:       "`" tag:IDENT exprs:(-"(" !(Util.list)[parse] -")")? { 
            Sexp (tag, match exprs with None -> [] | Some r -> r) 
          };
          identifier: ident:IDENT { Ident ident }
=======
          parse: empty {failwith "Not implemented"}
>>>>>>> d071c4c1
        )
        
        let vars p =
          transform(t) (object inherit [string list] @t[foldl] method c_Ident s _ name = name::s end) [] p
        
      end
        
    (* The type for statements *)
    @type t =
    (* assignment                       *) | Assign of string * Expr.t list * Expr.t
    (* composition                      *) | Seq    of t * t 
    (* empty statement                  *) | Skip
    (* conditional                      *) | If     of Expr.t * t * t
    (* loop with a pre-condition        *) | While  of Expr.t * t
    (* loop with a post-condition       *) | Repeat of t * Expr.t
    (* pattern-matching                 *) | Case   of Expr.t * (Pattern.t * t) list
    (* return statement                 *) | Return of Expr.t option
    (* call a procedure                 *) | Call   of string * Expr.t list 
    (* leave a scope                    *) | Leave  with show
                                                                                   
<<<<<<< HEAD
    let update st x v is =
      let rec update a v = function
      | []    -> v           
      | i::tl ->
          let i = Value.to_int i in
          (match a with
           | Value.String s when tl = [] -> Value.String (Value.update_string s i (Char.chr @@ Value.to_int v))
           | Value.Array a               -> Value.Array  (Value.update_array  a i (update (List.nth a i) v tl))
          ) 
      in
      State.update x (match is with [] -> v | _ -> update (State.eval st x) v is) st
    
=======
>>>>>>> d071c4c1
    (* Statement evaluator

         val eval : env -> config -> t -> config

       Takes an environment, a configuration and a statement, and returns another configuration. The 
       environment is the same as for expressions
    *)
<<<<<<< HEAD
    let rec eval env ((state, input, output, retval) as c) k st = 
      let diamond st k = 
        match k with
        | Skip -> st
        | _    -> Seq (st, k) in
      match st with
      | Case (e, cases)        ->
        let rec match_pat ((mapped_vars, vars) as frame) value = function
        | Pattern.Wildcard  -> Some frame
        | Pattern.Ident var -> Some (State.bind var value mapped_vars, (var :: vars))
        | Pattern.Sexp (p_tag, sub_pats) -> 
          (
            match value with
            | Value.Sexp (v_tag, sub_exprs) 
              when v_tag = p_tag && List.compare_lengths sub_pats sub_exprs = 0 -> 
              let match_single maybe_frame (p, e) = (
                match maybe_frame with
                | Some f -> match_pat f e p
                | None   -> None
              ) in
              List.fold_left match_single (Some frame) (List.combine sub_pats sub_exprs)
            | _                                                -> None
          ) in
        let (state', input', output', Some v) = Expr.eval env c e in
        let rec match_cases = function
        | []               -> failwith "no match found"
        | ((p, e) :: following) -> 
          (
            match (match_pat (State.undefined, []) v p) with
            | Some frame -> (frame, e)
            | None       -> match_cases following
          ) in
        let ((matched_values, matched_vars), body) = match_cases cases in
        let c' = ((State.push state' matched_values matched_vars), input', output', None) in
        eval env c' k (diamond body Leave)
      | Assign (var, i_e, e)   -> 
        let (state', input', output', i) = Expr.eval_list env c i_e in
        let (state'', input'', output'', Some v) = Expr.eval env (state', input', output', None) e in
        eval env (
          update state'' var v i,
          input'',
          output'', 
          None
        ) Skip k
      | Seq (st1, st2)         -> eval env c (diamond st2 k) st1
      | Skip                   -> 
        (
          match k with
            | Skip -> c
            | _    -> eval env c Skip k
        )
      | If (cond, th, el)      -> 
        let (state', input', output', Some r) = 
          Expr.eval env c cond in
        eval env (state', input', output', retval) k (if Expr.int_to_bool (Value.to_int r) then th else el)
      | While (cond, body)     -> 
        let (state', input', output', Some r) = 
          Expr.eval env c cond in
        if Expr.int_to_bool (Value.to_int r)
          then eval env (state', input', output', retval) (diamond st k) body
          else eval env (state', input', output', retval) Skip k
      | Repeat (body, cond)    -> 
        let cycle = While (Expr.Binop ("==", cond, Expr.Const 0), body) in
        eval env c (diamond cycle k) body
      | Call (func_name, args) -> 
        let c' = Expr.eval env c (Expr.Call (func_name, args)) in
        eval env c' Skip k
      | Return optional_val    ->
        (
          match optional_val with
            | Some expr -> Expr.eval env c expr
            | None      -> (state, input, output, None)
        )
      | Leave                  -> 
        eval env (State.drop state, input, output, None) Skip k

=======
    let update st x v is =
      let rec update a v = function
      | []    -> v           
      | i::tl ->
          let i = Value.to_int i in
          (match a with
           | Value.String s when tl = [] -> Value.String (Value.update_string s i (Char.chr @@ Value.to_int v))
           | Value.Array a               -> Value.Array  (Value.update_array  a i (update (List.nth a i) v tl))
          ) 
      in
      State.update x (match is with [] -> v | _ -> update (State.eval st x) v is) st

    let rec eval env ((st, i, o, r) as conf) k stmt = failwith "Not implemented"
                                                        
>>>>>>> d071c4c1
    (* Statement parser *)
    let st_or_skip st = match st with None -> Skip | Some st -> st
    ostap (
      parse:        st:!(Ostap.Util.expr
                      (fun x -> x)
                      [|
                        `Righta, [ostap(";"), fun l r -> Seq (l, r)]
                      |]
                      atomic_stmt
                    )? { st_or_skip st };
      expr:         !(Expr.parse);
      assign:       x:IDENT indexers:(-"[" !(Expr.parse) -"]")* -":=" y:expr { Assign (x, indexers, y) };
      if_then:      %"then" parse;
      _if_else:     %"elif" cond:expr th:if_then el:if_else { If (cond, th, el) } | %"else" parse;
      if_else:      el:_if_else? { st_or_skip el };
      _if:          %"if" cond:expr th:if_then el:if_else %"fi" { If (cond, th, el) };
      _while:       %"while" cond:expr %"do" body:parse %"od" { While (cond, body) };
      do_while:     %"repeat" body:parse %"until" cond:expr { Repeat (body, cond) };
      _for:         %"for" init:parse -"," cond:expr -"," step:parse %"do" body:parse %"od" { Seq (init, While (cond, Seq (body, step))) };
      skip:         %"skip" { Skip };
      return:       %"return" value:expr? { Return value };
      call:         func:IDENT -"(" args:!(Ostap.Util.list0)[Expr.parse] -")" { Call (func, args) };
      case_entry:   !(Pattern.parse) -"->" parse;
      case:         %"case" e:!(Expr.parse) 
                    %"of" entries:!(Util.listBy)[ostap("|")][case_entry] 
                    %"esac" { Case (e, entries) };
      atomic_stmt:  assign | skip | _if | _while | do_while | _for | call | case | return
    )
      
  end

(* Function and procedure definitions *)
module Definition =
  struct

    (* The type for a definition: name, argument list, local variables, body *)
    type t = string * (string list * string list * Stmt.t)

<<<<<<< HEAD
    ostap (     
      arg  : IDENT;
      parse: %"fun" name:IDENT "(" args:!(Util.list0 arg) ")"
        locs:(%"local" !(Util.list arg))?
=======
    ostap (
      arg  : IDENT;
      parse: %"fun" name:IDENT "(" args:!(Util.list0 arg) ")"
         locs:(%"local" !(Util.list arg))?
>>>>>>> d071c4c1
        "{" body:!(Stmt.parse) "}" {
        (name, (args, (match locs with None -> [] | Some l -> l), body))
      }
    )

  end
    
(* The top-level definitions *)

(* The top-level syntax category is a pair of definition list and statement (program body) *)
type t = Definition.t list * Stmt.t    

(* Top-level evaluator

     eval : t -> int list -> int list

   Takes a program and its input stream, and returns the output stream
*)
let eval (defs, body) i =
  let module M = Map.Make (String) in
  let m          = List.fold_left (fun m ((name, _) as def) -> M.add name def m) M.empty defs in  
  let _, _, o, _ =
    Stmt.eval
      (object
<<<<<<< HEAD
        method definition env f args ((st, i, o, r) as conf) =
          try
            let xs, locs, s      =  snd @@ M.find f m in
            let st'              = List.fold_left (fun st (x, a) -> State.update x a st) (State.enter st (xs @ locs)) (List.combine xs args) in
            let st'', i', o', r' = Stmt.eval env (st', i, o, r) Stmt.Skip s in
            (State.leave st'' st, i', o', r')
          with Not_found -> Builtin.eval conf args f
      end)
=======
         method definition env f args ((st, i, o, r) as conf) =
           try
             let xs, locs, s      =  snd @@ M.find f m in
             let st'              = List.fold_left (fun st (x, a) -> State.update x a st) (State.enter st (xs @ locs)) (List.combine xs args) in
             let st'', i', o', r' = Stmt.eval env (st', i, o, r) Stmt.Skip s in
             (State.leave st'' st, i', o', r')
           with Not_found -> Builtin.eval conf args f
       end)
>>>>>>> d071c4c1
      (State.empty, i, [], None)
      Stmt.Skip
      body
  in
  o

(* Top-level parser *)
let parse = ostap (!(Definition.parse)* !(Stmt.parse))<|MERGE_RESOLUTION|>--- conflicted
+++ resolved
@@ -30,7 +30,10 @@
     let of_string s = String s
     let of_array  a = Array  a
 
-<<<<<<< HEAD
+    let tag_of = function
+    | Sexp (t, _) -> t
+    | _ -> failwith "symbolic expression expected"
+
     let update_string s i x = String.init (String.length s) (fun j -> if j = i then x else s.[j])
     let update_array  a i x = 
       let init n ~f =
@@ -41,15 +44,6 @@
       in
       loop n [] in
       init (List.length a) (fun j -> if j = i then x else List.nth a j)
-=======
-    let tag_of = function
-    | Sexp (t, _) -> t
-    | _ -> failwith "symbolic expression expected"
-
-    let update_string s i x = String.init (String.length s) (fun j -> if j = i then x else s.[j])
-    let update_array  a i x = List.init   (List.length a)   (fun j -> if j = i then x else List.nth a j)
->>>>>>> d071c4c1
-
   end
        
 (* States *)
@@ -133,10 +127,7 @@
     | ".array"   -> (st, i, o, Some (Value.of_array args))
     | "isArray"  -> let [a] = args in (st, i, o, Some (Value.of_int @@ match a with Value.Array  _ -> 1 | _ -> 0))
     | "isString" -> let [a] = args in (st, i, o, Some (Value.of_int @@ match a with Value.String _ -> 1 | _ -> 0))                     
-<<<<<<< HEAD
     | name       -> failwith ("no such builtin \"" ^ name ^ "\"")
-=======
->>>>>>> d071c4c1
        
   end
     
@@ -171,26 +162,17 @@
                                                             
     (* Expression evaluator
 
-<<<<<<< HEAD
-          val eval : env -> config -> t -> config
+           val eval : env -> config -> t -> int * config
+
 
        Takes an environment, a configuration and an expresion, and returns another configuration. The 
        environment supplies the following method
 
-=======
-          val eval : env -> config -> t -> int * config
-
-
-       Takes an environment, a configuration and an expresion, and returns another configuration. The 
-       environment supplies the following method
-
->>>>>>> d071c4c1
            method definition : env -> string -> int list -> config -> config
 
        which takes an environment (of the same type), a name of the function, a list of actual parameters and a configuration, 
        an returns a pair: the return value for the call and the resulting configuration
     *)                                                       
-<<<<<<< HEAD
     let bool_to_int b = if b then 1 else 0
     let int_to_bool i = if i == 0 then false else true
     let get_binop_function binop =
@@ -240,29 +222,6 @@
         | Length e          -> 
           let (st', i', o', Some v) = eval env conf e in
           Builtin.eval (st', i', o', None) [v] ".length"
-=======
-    let to_func op =
-      let bti   = function true -> 1 | _ -> 0 in
-      let itb b = b <> 0 in
-      let (|>) f g   = fun x y -> f (g x y) in
-      match op with
-      | "+"  -> (+)
-      | "-"  -> (-)
-      | "*"  -> ( * )
-      | "/"  -> (/)
-      | "%"  -> (mod)
-      | "<"  -> bti |> (< )
-      | "<=" -> bti |> (<=)
-      | ">"  -> bti |> (> )
-      | ">=" -> bti |> (>=)
-      | "==" -> bti |> (= )
-      | "!=" -> bti |> (<>)
-      | "&&" -> fun x y -> bti (itb x && itb y)
-      | "!!" -> fun x y -> bti (itb x || itb y)
-      | _    -> failwith (Printf.sprintf "Unknown binary operator %s" op)    
-    
-    let rec eval env ((st, i, o, r) as conf) expr = failwith "Not implemented"
->>>>>>> d071c4c1
     and eval_list env conf xs =
       let vs, (st, i, o, _) =
         List.fold_left
@@ -332,16 +291,12 @@
 
         (* Pattern parser *)                                 
         ostap (
-<<<<<<< HEAD
           parse:      wildcard | sexp | identifier;
           wildcard:   "-" { Wildcard };
           sexp:       "`" tag:IDENT exprs:(-"(" !(Util.list)[parse] -")")? { 
             Sexp (tag, match exprs with None -> [] | Some r -> r) 
           };
           identifier: ident:IDENT { Ident ident }
-=======
-          parse: empty {failwith "Not implemented"}
->>>>>>> d071c4c1
         )
         
         let vars p =
@@ -362,7 +317,6 @@
     (* call a procedure                 *) | Call   of string * Expr.t list 
     (* leave a scope                    *) | Leave  with show
                                                                                    
-<<<<<<< HEAD
     let update st x v is =
       let rec update a v = function
       | []    -> v           
@@ -375,8 +329,6 @@
       in
       State.update x (match is with [] -> v | _ -> update (State.eval st x) v is) st
     
-=======
->>>>>>> d071c4c1
     (* Statement evaluator
 
          val eval : env -> config -> t -> config
@@ -384,7 +336,6 @@
        Takes an environment, a configuration and a statement, and returns another configuration. The 
        environment is the same as for expressions
     *)
-<<<<<<< HEAD
     let rec eval env ((state, input, output, retval) as c) k st = 
       let diamond st k = 
         match k with
@@ -461,22 +412,6 @@
       | Leave                  -> 
         eval env (State.drop state, input, output, None) Skip k
 
-=======
-    let update st x v is =
-      let rec update a v = function
-      | []    -> v           
-      | i::tl ->
-          let i = Value.to_int i in
-          (match a with
-           | Value.String s when tl = [] -> Value.String (Value.update_string s i (Char.chr @@ Value.to_int v))
-           | Value.Array a               -> Value.Array  (Value.update_array  a i (update (List.nth a i) v tl))
-          ) 
-      in
-      State.update x (match is with [] -> v | _ -> update (State.eval st x) v is) st
-
-    let rec eval env ((st, i, o, r) as conf) k stmt = failwith "Not implemented"
-                                                        
->>>>>>> d071c4c1
     (* Statement parser *)
     let st_or_skip st = match st with None -> Skip | Some st -> st
     ostap (
@@ -515,17 +450,10 @@
     (* The type for a definition: name, argument list, local variables, body *)
     type t = string * (string list * string list * Stmt.t)
 
-<<<<<<< HEAD
     ostap (     
       arg  : IDENT;
       parse: %"fun" name:IDENT "(" args:!(Util.list0 arg) ")"
         locs:(%"local" !(Util.list arg))?
-=======
-    ostap (
-      arg  : IDENT;
-      parse: %"fun" name:IDENT "(" args:!(Util.list0 arg) ")"
-         locs:(%"local" !(Util.list arg))?
->>>>>>> d071c4c1
         "{" body:!(Stmt.parse) "}" {
         (name, (args, (match locs with None -> [] | Some l -> l), body))
       }
@@ -550,7 +478,6 @@
   let _, _, o, _ =
     Stmt.eval
       (object
-<<<<<<< HEAD
         method definition env f args ((st, i, o, r) as conf) =
           try
             let xs, locs, s      =  snd @@ M.find f m in
@@ -559,16 +486,6 @@
             (State.leave st'' st, i', o', r')
           with Not_found -> Builtin.eval conf args f
       end)
-=======
-         method definition env f args ((st, i, o, r) as conf) =
-           try
-             let xs, locs, s      =  snd @@ M.find f m in
-             let st'              = List.fold_left (fun st (x, a) -> State.update x a st) (State.enter st (xs @ locs)) (List.combine xs args) in
-             let st'', i', o', r' = Stmt.eval env (st', i, o, r) Stmt.Skip s in
-             (State.leave st'' st, i', o', r')
-           with Not_found -> Builtin.eval conf args f
-       end)
->>>>>>> d071c4c1
       (State.empty, i, [], None)
       Stmt.Skip
       body
