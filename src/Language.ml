(* Opening a library for generic programming (https://github.com/dboulytchev/GT).
   The library provides "@type ..." syntax extension and plugins like show, etc.
*)
open GT

(* Opening a library for combinator-based syntax analysis *)
open Ostap.Combinators
       
(* Simple expressions: syntax and semantics *)
module Expr =
  struct
    
    (* The type for expressions. Note, in regular OCaml there is no "@type..." 
       notation, it came from GT. 
    *)
    @type t =
    (* integer constant *) | Const of int
    (* variable         *) | Var   of string
    (* binary operator  *) | Binop of string * t * t with show

    (* Available binary operators:
        !!                   --- disjunction
        &&                   --- conjunction
        ==, !=, <=, <, >=, > --- comparisons
        +, -                 --- addition, subtraction
        *, /, %              --- multiplication, division, reminder
    *)
                                                            
    (* State: a partial map from variables to integer values. *)
    type state = string -> int 

    (* Empty state: maps every variable into nothing. *)
    let empty = fun x -> failwith (Printf.sprintf "Undefined variable %s" x)

    (* Update: non-destructively "modifies" the state s by binding the variable x 
      to value v and returns the new state.
    *)
    let update x v s = fun y -> if x = y then v else s y

    (* Expression evaluator

          val eval : state -> t -> int
 
       Takes a state and an expression, and returns the value of the expression in 
       the given state.
<<<<<<< HEAD
    *)
    let get_binop_function binop =
      let bool_to_int b = if b then 1 else 0 in
      let int_to_bool i = if i == 0 then false else true in
      fun l r ->
        match binop with
            | "!!"  -> bool_to_int ((int_to_bool l) || (int_to_bool r))
            | "&&"  -> bool_to_int ((int_to_bool l) && (int_to_bool r))
            | "=="  -> bool_to_int (l == r)
            | "!="  -> bool_to_int (l != r)
            | "<"   -> bool_to_int (l < r)
            | "<="  -> bool_to_int (l <= r)
            | ">"   -> bool_to_int (l > r)
            | ">="  -> bool_to_int (l >= r)
            | "+"   -> l + r
            | "-"   -> l - r
            | "*"   -> l * r
            | "/"   -> l / r
            | "%"   -> l mod r
            | _     -> failwith "Wrong binary operator"

    let rec eval s e = 
      match e with
        | Const x          -> x
        | Var v            -> s v
        | Binop (op, l, r) -> get_binop_function op (eval s l) (eval s r) 
=======
    *)                                                       
    let eval st expr = failwith "Not yet implemented"
>>>>>>> 88cd6eaa

      
    (* Expression parser. You can use the following terminals:

         IDENT   --- a non-empty identifier a-zA-Z[a-zA-Z0-9_]* as a string
         DECIMAL --- a decimal constant [0-9]+ as a string
                                                                                                                  
    *)
    ostap (
      parse:          !(let make_ops = List.map (fun op -> ostap($(op)), fun l r -> Binop (op, l, r)) in 
                        Ostap.Util.expr
                        (fun x -> x)
                        [|
                          `Lefta, make_ops ["!!"];
                          `Lefta, make_ops ["&&"];
                          `Nona,  make_ops ["=="; "!="; "<="; "<"; ">="; ">"];
                          `Lefta, make_ops ["+"; "-"];
                          `Lefta, make_ops ["*"; "/"; "%"];
                        |]
                        atomic_expr
                      );
      const:          x:DECIMAL { Const x };
      var:            v:IDENT { Var v };
      sub_expr:       -"(" parse -")";
      atomic_expr:    const | var | sub_expr
    )
    
  end
                    
(* Simple statements: syntax and sematics *)
module Stmt =
  struct

    (* The type for statements *)
    @type t =
    (* read into the variable           *) | Read   of string
    (* write the value of an expression *) | Write  of Expr.t
    (* assignment                       *) | Assign of string * Expr.t
    (* composition                      *) | Seq    of t * t 
    (* empty statement                  *) | Skip
    (* conditional                      *) | If     of Expr.t * t * t
    (* loop with a pre-condition        *) | While  of Expr.t * t
    (* loop with a post-condition       *) (* add yourself *)  with show
                                                                    
    (* The type of configuration: a state, an input stream, an output stream *)
    type config = Expr.state * int list * int list 

    (* Statement evaluator

         val eval : config -> t -> config

       Takes a configuration and a statement, and returns another configuration
    *)
<<<<<<< HEAD
    let rec eval c st = 
      let (state, input, output) = c in
      match st with
        | Read var           -> 
            let (x :: input') = input in
            (Expr.update var x state, input', output)
        | Write expr         -> (state, input, output @ [Expr.eval state expr])
        | Assign (var, expr) -> (
            Expr.update var (Expr.eval state expr) state,
            input,
            output
          )
        | Seq (st1, st2)     -> eval (eval c st1) st2    

=======
    let rec eval conf stmt = failwith "Not yet implemented"
                               
>>>>>>> 88cd6eaa
    (* Statement parser *)
    ostap (
      parse:          !(Ostap.Util.expr
                        (fun x -> x)
                        [|
                          `Righta, [ostap(";"), fun l r -> Seq (l, r)]
                        |]
                        atomic_stmt
                      );
      expr:        !(Expr.parse);
      read:        -"read" -"(" x:IDENT -")" { Read x };
      write:       -"write" -"(" x:expr -")" { Write x };
      assign:      x:IDENT -":=" y:expr { Assign (x, y) };
      atomic_stmt: read | write | assign
    )
      
  end

(* The top-level definitions *)

(* The top-level syntax category is statement *)
type t = Stmt.t    

(* Top-level evaluator

     eval : t -> int list -> int list

   Takes a program and its input stream, and returns the output stream
*)
let eval p i =
  let _, _, o = Stmt.eval (Expr.empty, i, []) p in o

(* Top-level parser *)
let parse = Stmt.parse                                                     <|MERGE_RESOLUTION|>--- conflicted
+++ resolved
@@ -43,7 +43,6 @@
  
        Takes a state and an expression, and returns the value of the expression in 
        the given state.
-<<<<<<< HEAD
     *)
     let get_binop_function binop =
       let bool_to_int b = if b then 1 else 0 in
@@ -70,11 +69,6 @@
         | Const x          -> x
         | Var v            -> s v
         | Binop (op, l, r) -> get_binop_function op (eval s l) (eval s r) 
-=======
-    *)                                                       
-    let eval st expr = failwith "Not yet implemented"
->>>>>>> 88cd6eaa
-
       
     (* Expression parser. You can use the following terminals:
 
@@ -127,7 +121,6 @@
 
        Takes a configuration and a statement, and returns another configuration
     *)
-<<<<<<< HEAD
     let rec eval c st = 
       let (state, input, output) = c in
       match st with
@@ -142,10 +135,6 @@
           )
         | Seq (st1, st2)     -> eval (eval c st1) st2    
 
-=======
-    let rec eval conf stmt = failwith "Not yet implemented"
-                               
->>>>>>> 88cd6eaa
     (* Statement parser *)
     ostap (
       parse:          !(Ostap.Util.expr
