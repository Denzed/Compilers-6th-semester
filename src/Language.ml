--- conflicted
+++ resolved
@@ -18,45 +18,13 @@
     type t = {g : string -> int; l : string -> int; scope : string list}
 
     (* Empty state *)
-<<<<<<< HEAD
-    let empty = 
-      let undefined s = failwith ("variable " ^ s ^ " undefined in current scope") in
-      {
-        g     = undefined;
-        l     = undefined;
-        scope = []
-      }
-=======
     let empty =
       let e x = failwith (Printf.sprintf "Undefined variable: %s" x) in
       {g = e; l = e; scope = []}
->>>>>>> 790661a5
 
     (* Update: non-destructively "modifies" the state s by binding the variable x 
        to value v and returns the new state w.r.t. a scope
     *)
-<<<<<<< HEAD
-    let update x v s = 
-      let update_inner x v s = fun var -> if var = x then v else s var in
-      if mem x s.scope then { 
-        s with l = update_inner x v s.l
-      } else { 
-        s with g = update_inner x v s.g
-      }
-                                
-    (* Evals a variable in a state w.r.t. a scope *)
-    let eval s x = (if mem x s.scope then s.l else s.g) x
-
-    (* Creates a new scope, based on a given state *)
-    let enter st xs = {
-        empty with g = st.g; scope = xs
-      }
-
-    (* Drops a scope *)
-    let leave st st' = { 
-        st' with g = st.g
-      }
-=======
     let update x v s =
       let u x v s = fun y -> if x = y then v else s y in
       if List.mem x s.scope then {s with l = u x v s.l} else {s with g = u x v s.g}
@@ -69,7 +37,6 @@
 
     (* Drops a scope *)
     let leave st st' = {st' with g = st.g}
->>>>>>> 790661a5
 
   end
     
@@ -99,12 +66,17 @@
                                                             
     (* Expression evaluator
 
-<<<<<<< HEAD
-          val eval : state -> t -> int
- 
-       Takes a state and an expression, and returns the value of the expression in 
-       the given state.
-    *)
+          val eval : env -> config -> t -> config
+
+       Takes an environment, a configuration and an expresion, and returns another configuration. The 
+       environment supplies the following method
+
+           method definition : env -> string -> int list -> config -> config
+
+       which takes an environment (of the same type), a name of the function, a list of actual parameters and a configuration, 
+       an returns a pair: the return value for the call and the resulting configuration
+    *)     
+
     let bool_to_int b = if b then 1 else 0
     let int_to_bool i = if i == 0 then false else true
     let get_binop_function binop =
@@ -123,29 +95,23 @@
             | "*"   -> l * r
             | "/"   -> l / r
             | "%"   -> l mod r
-            | _     -> failwith "Wrong binary operator"
-
-    let rec eval s e = 
-      match e with
-        | Const x          -> x
-        | Var v            -> State.eval s v
-        | Binop (op, l, r) -> get_binop_function op (eval s l) (eval s r) 
-      
-=======
-          val eval : env -> config -> t -> int * config
-
-
-       Takes an environment, a configuration and an expresion, and returns another configuration. The 
-       environment supplies the following method
-
-           method definition : env -> string -> int list -> config -> config
-
-       which takes an environment (of the same type), a name of the function, a list of actual parameters and a configuration, 
-       an returns a pair: the return value for the call and the resulting configuration
-    *)                                                       
-    let rec eval env ((st, i, o, r) as conf) expr = failwith "Not implemented"
-         
->>>>>>> 790661a5
+            | _     -> failwith ("Wrong binary operator '" ^ binop ^ "'")
+
+    let rec eval env ((st, i, o, r) as conf) expr = 
+      match expr with
+        | Const x           -> (st, i, o, Some x)
+        | Var v             -> (st, i, o, Some (State.eval st v))
+        | Binop (op, l, r)  -> 
+          let ((st',  i',  o',  Some rl) as conf') = eval env conf  l in
+          let  (st'', i'', o'', Some rr)           = eval env conf' r in
+          (st'', i'', o'', Some (get_binop_function op rl rr))
+        | Call (func, args) -> 
+          let eval_arg arg_expr (conf, args) = 
+            let ((_,  _,  _, Some r) as conf') = eval env conf arg_expr in
+            (conf', (r :: args)) in
+          let (conf', evaluated_args) = fold_right eval_arg args (conf, []) in
+          env#definition env func evaluated_args conf'
+
     (* Expression parser. You can use the following terminals:
 
          IDENT   --- a non-empty identifier a-zA-Z[a-zA-Z0-9_]* as a string
@@ -166,8 +132,9 @@
                       );
       const:          x:DECIMAL { Const x };
       var:            v:IDENT { Var v };
+      call:           func:IDENT -"(" args:!(Ostap.Util.list0)[parse] -")" { Call (func, args) };
       sub_expr:       -"(" parse -")";
-      atomic_expr:    const | var | sub_expr
+      atomic_expr:    call | const | var | sub_expr
     )
     
   end
@@ -196,43 +163,58 @@
        Takes an environment, a configuration and a statement, and returns another configuration. The 
        environment is the same as for expressions
     *)
-<<<<<<< HEAD
-    let rec eval env ((state, input, output) as c) st = 
+    let rec eval env ((state, input, output, retval) as c) k st = 
+      let diamond st k = 
+        match k with
+        | Skip -> st
+        | _    -> Seq (st, k) in
       match st with
         | Read var             -> 
-            let (x :: input') = input in
-            (State.update var x state, input', output)
-        | Write expr           -> (state, input, output @ [Expr.eval state expr])
-        | Assign (var, expr)   -> (
-            State.update var (Expr.eval state expr) state,
-            input,
-            output
+          let (x :: input') = input in
+          eval env (State.update var x state, input', output, retval) Skip k
+        | Write expr           -> 
+          let (state', input', output', Some r) = 
+            Expr.eval env c expr in
+          eval env (state', input', output' @ [r], retval) Skip k
+        | Assign (var, expr)   -> 
+          let (state', input', output', Some r) = 
+            Expr.eval env c expr in
+          eval env (
+            State.update var r state',
+            input',
+            output', 
+            retval
+          ) Skip k
+        | Seq (st1, st2)       -> eval env c (diamond st2 k) st1
+        | Skip                 -> 
+          (
+            match k with
+              | Skip -> c
+              | _    -> eval env c Skip k
           )
-        | Seq (st1, st2)       -> eval env (eval env c st1) st2
-        | Skip                 -> c
-        | If (cond, th, el)    -> eval env c (
-            if Expr.int_to_bool (Expr.eval state cond) then th else el
-          ) 
-        | While (cond, body)   -> if Expr.int_to_bool (Expr.eval state cond)
-          then eval env (eval env c body) st 
-          else c
-        | Repeat (body, cond) -> 
-          let c' = eval env c body in
-          let (state', _, _) = c' in
-          if Expr.int_to_bool (Expr.eval state' cond)
-            then c'
-            else eval env c' st
+        | If (cond, th, el)    -> 
+          let (state', input', output', Some r) = 
+            Expr.eval env c cond in
+          eval env (state', input', output', retval) k (if Expr.int_to_bool r then th else el)
+        | While (cond, body)   -> 
+          let (state', input', output', Some r) = 
+            Expr.eval env c cond in
+          if Expr.int_to_bool r 
+            then eval env (state', input', output', retval) (diamond st k) body
+            else eval env (state', input', output', retval) Skip k
+        | Repeat (body, cond)  -> 
+          let cycle = While (Expr.Binop ("==", cond, Expr.Const 0), body) in
+          eval env c (diamond cycle k) body
         | Call (func_name, args) -> 
-          let (arg_names, local_names, body) = assoc func_name env in
-          let evaluated_args = map (Expr.eval state) args in
-          let state_inner = fold_left (fun st (a, v) -> State.update a v st) (State.enter state (arg_names @ local_names)) (combine arg_names evaluated_args) in
-          let (state', input', output') = eval env (state_inner, input, output) body in
-          (State.leave state' state, input', output')
-
-=======
-    let rec eval env ((st, i, o, r) as conf) k stmt = failwith "Not implemented"
-         
->>>>>>> 790661a5
+          let c' = Expr.eval env c (Expr.Call (func_name, args)) in
+          eval env c' Skip k
+        | Return optional_val ->
+          (
+            match optional_val with
+              | Some expr -> Expr.eval env c expr
+              | None      -> (state, input, output, None)
+          )
+
     (* Statement parser *)
     let st_or_skip st = match st with None -> Skip | Some st -> st
     ostap (
@@ -244,19 +226,20 @@
                       atomic_stmt
                     )? { st_or_skip st };
       expr:         !(Expr.parse);
-      read:         -"read" -"(" x:IDENT -")" { Read x };
-      write:        -"write" -"(" x:expr -")" { Write x };
+      read:         %"read" -"(" x:IDENT -")" { Read x };
+      write:        %"write" -"(" x:expr -")" { Write x };
       assign:       x:IDENT -":=" y:expr { Assign (x, y) };
-      if_then:      -"then" parse;
-      _if_else:     -"elif" cond:expr th:if_then el:if_else { If (cond, th, el) } | -"else" parse;
+      if_then:      %"then" parse;
+      _if_else:     %"elif" cond:expr th:if_then el:if_else { If (cond, th, el) } | %"else" parse;
       if_else:      el:_if_else? { st_or_skip el };
-      _if:          -"if" cond:expr th:if_then el:if_else -"fi" { If (cond, th, el) };
-      _while:       -"while" cond:expr -"do" body:parse -"od" { While (cond, body) };
-      do_while:     -"repeat" body:parse -"until" cond:expr { Repeat (body, cond) };
-      _for:         -"for" init:parse -"," cond:expr -"," step:parse -"do" body:parse -"od" { Seq (init, While (cond, Seq (body, step))) };
-      skip:         "skip" { Skip };
-      call:         func:IDENT -"(" args:!(Expr.parse)* -")" { Call(func, args) };
-      atomic_stmt:  read | write | assign | skip | _if | _while | do_while | _for | call
+      _if:          %"if" cond:expr th:if_then el:if_else %"fi" { If (cond, th, el) };
+      _while:       %"while" cond:expr %"do" body:parse %"od" { While (cond, body) };
+      do_while:     %"repeat" body:parse %"until" cond:expr { Repeat (body, cond) };
+      _for:         %"for" init:parse -"," cond:expr -"," step:parse %"do" body:parse %"od" { Seq (init, While (cond, Seq (body, step))) };
+      skip:         %"skip" { Skip };
+      return:       %"return" value:expr? { Return value };
+      call:         func:IDENT -"(" args:!(Ostap.Util.list0)[Expr.parse] -")" { Call (func, args) };
+      atomic_stmt:  read | write | assign | skip | _if | _while | do_while | _for | call | return
     )
       
   end
@@ -269,23 +252,11 @@
     type t = string * (string list * string list * Stmt.t)
 
     ostap (
-<<<<<<< HEAD
-      parse: -"fun" name:IDENT -"(" args:IDENT* -")" locals:!(ostap(-"local" IDENT+))? -"{" body:!(Stmt.parse) -"}" { 
-        (
-          name, 
-          (
-            args, 
-            (match locals with None -> [] | Some locals -> locals), 
-            body
-          )
-        ) 
-=======
       arg  : IDENT;
       parse: %"fun" name:IDENT "(" args:!(Util.list0 arg) ")"
          locs:(%"local" !(Util.list arg))?
         "{" body:!(Stmt.parse) "}" {
         (name, (args, (match locs with None -> [] | Some l -> l), body))
->>>>>>> 790661a5
       }
     )
 
@@ -302,18 +273,6 @@
 
    Takes a program and its input stream, and returns the output stream
 *)
-<<<<<<< HEAD
-let eval (defs, body) i = 
-  let (_, _, o) = Stmt.eval defs (State.empty, i, []) body in
-  o
-                                   
-(* Top-level parser *)
-let parse = ostap(
-  defs:!(Definition.parse)* body:!(Stmt.parse) {
-    (defs, body) 
-  }
-)
-=======
 let eval (defs, body) i =
   let module M = Map.Make (String) in
   let m          = List.fold_left (fun m ((name, _) as def) -> M.add name def m) M.empty defs in  
@@ -333,5 +292,4 @@
   o
 
 (* Top-level parser *)
-let parse = ostap (!(Definition.parse)* !(Stmt.parse))
->>>>>>> 790661a5
+let parse = ostap (!(Definition.parse)* !(Stmt.parse))