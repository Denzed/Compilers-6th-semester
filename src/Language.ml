--- conflicted
+++ resolved
@@ -43,34 +43,6 @@
  
        Takes a state and an expression, and returns the value of the expression in 
        the given state.
-<<<<<<< HEAD
-     *)                                                       
-    let to_func op =
-      let bti   = function true -> 1 | _ -> 0 in
-      let itb b = b <> 0 in
-      let (|>) f g   = fun x y -> f (g x y) in
-      match op with
-      | "+"  -> (+)
-      | "-"  -> (-)
-      | "*"  -> ( * )
-      | "/"  -> (/)
-      | "%"  -> (mod)
-      | "<"  -> bti |> (< )
-      | "<=" -> bti |> (<=)
-      | ">"  -> bti |> (> )
-      | ">=" -> bti |> (>=)
-      | "==" -> bti |> (= )
-      | "!=" -> bti |> (<>)
-      | "&&" -> fun x y -> bti (itb x && itb y)
-      | "!!" -> fun x y -> bti (itb x || itb y)
-      | _    -> failwith (Printf.sprintf "Unknown binary operator %s" op)    
-    
-    let rec eval st expr =      
-      match expr with
-      | Const n -> n
-      | Var   x -> st x
-      | Binop (op, x, y) -> to_func op (eval st x) (eval st y)
-=======
     *)
     let get_binop_function binop =
       let bool_to_int b = if b then 1 else 0 in
@@ -99,18 +71,12 @@
         | Binop (op, l, r) -> get_binop_function op (eval s l) (eval s r) 
 
       
->>>>>>> 0eaec39f
-
     (* Expression parser. You can use the following terminals:
 
          IDENT   --- a non-empty identifier a-zA-Z[a-zA-Z0-9_]* as a string
          DECIMAL --- a decimal constant [0-9]+ as a string
                                                                                                                   
     *)
-<<<<<<< HEAD
-    ostap (                                      
-      parse: empty {failwith "Not yet implemented"}
-=======
     ostap (
       parse:          !(let make_ops = List.map (fun op -> ostap($(op)), fun l r -> Binop (op, l, r)) in 
                         Ostap.Util.expr
@@ -128,7 +94,6 @@
       var:            v:IDENT { Var v };
       sub_expr:       -"(" parse -")";
       atomic_expr:    const | var | sub_expr
->>>>>>> 0eaec39f
     )
     
   end
@@ -153,18 +118,6 @@
 
        Takes a configuration and a statement, and returns another configuration
     *)
-<<<<<<< HEAD
-    let rec eval ((st, i, o) as conf) stmt =
-      match stmt with
-      | Read    x       -> (match i with z::i' -> (Expr.update x z st, i', o) | _ -> failwith "Unexpected end of input")
-      | Write   e       -> (st, i, o @ [Expr.eval st e])
-      | Assign (x, e)   -> (Expr.update x (Expr.eval st e) st, i, o)
-      | Seq    (s1, s2) -> eval (eval conf s1) s2
-                                
-    (* Statement parser *)
-    ostap (
-      parse: empty {failwith "Not yet implemented"}
-=======
     let rec eval c st = 
       let (state, input, output) = c in
       match st with
@@ -178,7 +131,6 @@
             output
           )
         | Seq (st1, st2)     -> eval (eval c st1) st2    
-
 
     (* Statement parser *)
     ostap (
@@ -194,7 +146,6 @@
       write:       -"write" -"(" x:expr -")" { Write x };
       assign:      x:IDENT -":=" y:expr { Assign (x, y) };
       atomic_stmt: read | write | assign
->>>>>>> 0eaec39f
     )
       
   end
