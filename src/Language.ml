--- conflicted
+++ resolved
@@ -11,7 +11,7 @@
 module Value =
   struct
 
-    @type t = Int of int | String of string | Array of t list with show
+    @type t = Int of int | String of string | Array of t list | Sexp of string * t list with show
 
     let to_int = function 
     | Int n -> n 
@@ -168,29 +168,6 @@
        which takes an environment (of the same type), a name of the function, a list of actual parameters and a configuration, 
        an returns a pair: the return value for the call and the resulting configuration
     *)                                                       
-<<<<<<< HEAD
-    let to_func op =
-      let bti   = function true -> 1 | _ -> 0 in
-      let itb b = b <> 0 in
-      let (|>) f g   = fun x y -> f (g x y) in
-      match op with
-      | "+"  -> (+)
-      | "-"  -> (-)
-      | "*"  -> ( * )
-      | "/"  -> (/)
-      | "%"  -> (mod)
-      | "<"  -> bti |> (< )
-      | "<=" -> bti |> (<=)
-      | ">"  -> bti |> (> )
-      | ">=" -> bti |> (>=)
-      | "==" -> bti |> (= )
-      | "!=" -> bti |> (<>)
-      | "&&" -> fun x y -> bti (itb x && itb y)
-      | "!!" -> fun x y -> bti (itb x || itb y)
-      | _    -> failwith (Printf.sprintf "Unknown binary operator %s" op)    
-    
-    let rec eval env ((st, i, o, r) as conf) expr = failwith "Not implemented"
-=======
     let bool_to_int b = if b then 1 else 0
     let int_to_bool i = if i == 0 then false else true
     let get_binop_function binop =
@@ -228,46 +205,35 @@
           env#definition env func evaluated_args conf'
         | Array l           ->
           let (st', i', o', r') = eval_list env conf l in
-          Builtin.eval (st', i', o', None) r' "$array"
+          Builtin.eval (st', i', o', None) r' ".array"
         | String s          -> (st, i, o, Some (Value.of_string s))
+        | Sexp (tag, exprs) -> 
+          let (st', i', o', values) = eval_list env conf exprs in
+          (st', i', o', Some (Value.sexp tag values))
         | Elem (e, index_e) -> 
           let (st', i', o', Some index) = eval env conf index_e in
           let (st'', i'', o'', Some v) = eval env (st', i', o', None) e in
-          Builtin.eval (st'', i'', o'', None) [v; index] "$elem"
+          Builtin.eval (st'', i'', o'', None) [v; index] ".elem"
         | Length e          -> 
           let (st', i', o', Some v) = eval env conf e in
-          Builtin.eval (st', i', o', None) [v] "$length"
-        | Sexp _            -> failwith @@ "Not yet implemented"
->>>>>>> 5cb3e41e
+          Builtin.eval (st', i', o', None) [v] ".length"
     and eval_list env conf xs =
       let vs, (st, i, o, _) =
         List.fold_left
           (fun (acc, conf) x ->
-<<<<<<< HEAD
             let (_, _, _, Some v) as conf = eval env conf x in
             v::acc, conf
-=======
-             let (_, _, _, Some v) as conf = eval env conf x in
-             v::acc, conf
->>>>>>> 5cb3e41e
           )
           ([], conf)
           xs
       in
       (st, i, o, List.rev vs)
-<<<<<<< HEAD
          
-=======
->>>>>>> 5cb3e41e
     (* Expression parser. You can use the following terminals:
 
          IDENT   --- a non-empty identifier a-zA-Z[a-zA-Z0-9_]* as a string
          DECIMAL --- a decimal constant [0-9]+ as a string                                                                                                                  
     *)
-<<<<<<< HEAD
-    ostap (                                      
-      parse: empty {failwith "Not implemented"}
-=======
     ostap (
       parse:          !(let make_ops = List.map (fun op -> ostap($(op)), fun l r -> Binop (op, l, r)) in 
                         Ostap.Util.expr
@@ -286,6 +252,9 @@
       str:            s:STRING { String (String.sub s 1 (String.length s - 2)) };
       chr:            c:CHAR { Const (Char.code c) };
       arr:            "[" l:!(Ostap.Util.list0)[parse] "]" { Array l };
+      sexp:           "`" tag:IDENT exprs:(-"(" !(Util.list)[parse] -")")? { 
+                        Sexp (tag, match exprs with None -> [] | Some r -> r) 
+                      };
       single_index:   -"[" parse -"]";
       indexed_expr:   e:atomic_expr indexers:single_index* { 
                         List.fold_left (fun b i -> Elem (b, i)) e indexers
@@ -295,8 +264,7 @@
                       };
       call:           func:IDENT -"(" args:!(Ostap.Util.list0)[parse] -")" { Call (func, args) };
       sub_expr:       -"(" parse -")";
-      atomic_expr:    call | const | var | str | chr | arr | sub_expr
->>>>>>> 5cb3e41e
+      atomic_expr:    call | const | var | str | chr | arr | sub_expr | sexp
     )
     
   end
@@ -318,7 +286,12 @@
 
         (* Pattern parser *)                                 
         ostap (
-          parse: empty {failwith "Not implemented"}
+          parse:      wildcard | sexp | identifier;
+          wildcard:   "-" { Wildcard };
+          sexp:       "`" tag:IDENT exprs:(-"(" !(Util.list)[parse] -")")? { 
+            Sexp (tag, match exprs with None -> [] | Some r -> r) 
+          };
+          identifier: ident:IDENT { Ident ident }
         )
         
         let vars p =
@@ -357,65 +330,86 @@
           ) 
       in
       State.update x (match is with [] -> v | _ -> update (State.eval st x) v is) st
-<<<<<<< HEAD
-
-    let rec eval env ((st, i, o, r) as conf) k stmt = failwith "Not implemented"
-                                                        
-=======
-          
+
     let rec eval env ((state, input, output, retval) as c) k st = 
       let diamond st k = 
         match k with
         | Skip -> st
         | _    -> Seq (st, k) in
       match st with
-        | Assign (var, i_e, e) -> 
-          let (state', input', output', i) = Expr.eval_list env c i_e in
-          let (state'', input'', output'', Some v) = Expr.eval env (state', input', output', None) e in
-          eval env (
-            update state'' var v i,
-            input'',
-            output'', 
-            None
-          ) Skip k
-        | Seq (st1, st2)       -> eval env c (diamond st2 k) st1
-        | Skip                 -> 
+      | Case (e, cases)        ->
+        let rec match_pat ((mapped_vars, vars) as frame) value = function
+        | Pattern.Wildcard  -> Some frame
+        | Pattern.Ident var -> Some (State.bind var value mapped_vars, (var :: vars))
+        | Pattern.Sexp (p_tag, sub_pats) -> 
           (
-            match k with
-              | Skip -> c
-              | _    -> eval env c Skip k
-          )
-        | If (cond, th, el)    -> 
-          let (state', input', output', Some r) = 
-            Expr.eval env c cond in
-          eval env (state', input', output', retval) k (if Expr.int_to_bool (Value.to_int r) then th else el)
-        | While (cond, body)   -> 
-          let (state', input', output', Some r) = 
-            Expr.eval env c cond in
-          if Expr.int_to_bool (Value.to_int r)
-            then eval env (state', input', output', retval) (diamond st k) body
-            else eval env (state', input', output', retval) Skip k
-        | Repeat (body, cond)  -> 
-          let cycle = While (Expr.Binop ("==", cond, Expr.Const 0), body) in
-          eval env c (diamond cycle k) body
-        | Call (func_name, args) -> 
-          let c' = Expr.eval env c (Expr.Call (func_name, args)) in
-          eval env c' Skip k
-        | Return optional_val ->
+            match value with
+            | Value.Sexp (v_tag, sub_exprs) 
+              when v_tag = p_tag && List.compare_lengths sub_pats sub_exprs = 0 -> 
+              let match_single maybe_frame (p, e) = (
+                match maybe_frame with
+                | Some f -> match_pat f e p
+                | None   -> None
+              ) in
+              List.fold_left match_single (Some frame) (List.combine sub_pats sub_exprs)
+            | _                                                -> None
+          ) in
+        let (state', input', output', Some v) = Expr.eval env c e in
+        let rec match_cases = function
+        | []               -> failwith "no match found"
+        | ((p, e) :: following) -> 
           (
-            match optional_val with
-              | Some expr -> Expr.eval env c expr
-              | None      -> (state, input, output, None)
-          )
-        | _                      -> failwith @@ "Unknown statement"
-
->>>>>>> 5cb3e41e
+            match (match_pat (State.undefined, []) v p) with
+            | Some frame -> (frame, e)
+            | None       -> match_cases following
+          ) in
+        let ((matched_values, matched_vars), body) = match_cases cases in
+        let c' = ((State.push state' matched_values matched_vars), input', output', None) in
+        eval env c' k (diamond body Leave)
+      | Assign (var, i_e, e)   -> 
+        let (state', input', output', i) = Expr.eval_list env c i_e in
+        let (state'', input'', output'', Some v) = Expr.eval env (state', input', output', None) e in
+        eval env (
+          update state'' var v i,
+          input'',
+          output'', 
+          None
+        ) Skip k
+      | Seq (st1, st2)         -> eval env c (diamond st2 k) st1
+      | Skip                   -> 
+        (
+          match k with
+            | Skip -> c
+            | _    -> eval env c Skip k
+        )
+      | If (cond, th, el)      -> 
+        let (state', input', output', Some r) = 
+          Expr.eval env c cond in
+        eval env (state', input', output', retval) k (if Expr.int_to_bool (Value.to_int r) then th else el)
+      | While (cond, body)     -> 
+        let (state', input', output', Some r) = 
+          Expr.eval env c cond in
+        if Expr.int_to_bool (Value.to_int r)
+          then eval env (state', input', output', retval) (diamond st k) body
+          else eval env (state', input', output', retval) Skip k
+      | Repeat (body, cond)    -> 
+        let cycle = While (Expr.Binop ("==", cond, Expr.Const 0), body) in
+        eval env c (diamond cycle k) body
+      | Call (func_name, args) -> 
+        let c' = Expr.eval env c (Expr.Call (func_name, args)) in
+        eval env c' Skip k
+      | Return optional_val    ->
+        (
+          match optional_val with
+            | Some expr -> Expr.eval env c expr
+            | None      -> (state, input, output, None)
+        )
+      | Leave                  -> 
+        eval env (State.drop state, input, output, None) Skip k
+
     (* Statement parser *)
     let st_or_skip st = match st with None -> Skip | Some st -> st
     ostap (
-<<<<<<< HEAD
-      parse: empty {failwith "Not implemented"}
-=======
       parse:        st:!(Ostap.Util.expr
                       (fun x -> x)
                       [|
@@ -435,8 +429,11 @@
       skip:         %"skip" { Skip };
       return:       %"return" value:expr? { Return value };
       call:         func:IDENT -"(" args:!(Ostap.Util.list0)[Expr.parse] -")" { Call (func, args) };
-      atomic_stmt:  assign | skip | _if | _while | do_while | _for | call | return
->>>>>>> 5cb3e41e
+      case_entry:   !(Pattern.parse) -"->" parse;
+      case:         %"case" e:!(Expr.parse) 
+                    %"of" entries:!(Util.listBy)[ostap("|")][case_entry] 
+                    %"esac" { Case (e, entries) };
+      atomic_stmt:  assign | skip | _if | _while | do_while | _for | call | case | return
     )
       
   end
@@ -476,16 +473,6 @@
   let _, _, o, _ =
     Stmt.eval
       (object
-<<<<<<< HEAD
-         method definition env f args ((st, i, o, r) as conf) =
-           try
-             let xs, locs, s      =  snd @@ M.find f m in
-             let st'              = List.fold_left (fun st (x, a) -> State.update x a st) (State.enter st (xs @ locs)) (List.combine xs args) in
-             let st'', i', o', r' = Stmt.eval env (st', i, o, r) Stmt.Skip s in
-             (State.leave st'' st, i', o', r')
-           with Not_found -> Builtin.eval conf args f
-       end)
-=======
         method definition env f args ((st, i, o, r) as conf) =
           try
             let xs, locs, s      =  snd @@ M.find f m in
@@ -494,7 +481,6 @@
             (State.leave st'' st, i', o', r')
           with Not_found -> Builtin.eval conf args f
       end)
->>>>>>> 5cb3e41e
       (State.empty, i, [], None)
       Stmt.Skip
       body
