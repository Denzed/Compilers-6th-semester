--- conflicted
+++ resolved
@@ -7,7 +7,6 @@
 open Ostap
 open Combinators
 
-<<<<<<< HEAD
 (* Values *)
 module Value =
   struct
@@ -31,15 +30,18 @@
     let of_array  a = Array  a
 
     let update_string s i x = String.init (String.length s) (fun j -> if j = i then x else s.[j])
-    let update_array  a i x = List.init   (List.length a)   (fun j -> if j = i then x else List.nth a j)
+    let update_array  a i x = 
+      let init n ~f =
+      if n < 0 then raise (Invalid_argument "init");
+      let rec loop i accum =
+        if i = 0 then accum
+        else loop (i-1) (f (i-1) :: accum)
+      in
+      loop n [] in
+      init (List.length a) (fun j -> if j = i then x else List.nth a j)
 
   end
        
-=======
-(* Opening a library for list operations *)
-open List
-                         
->>>>>>> 8af4c300
 (* States *)
 module State =
   struct
@@ -131,24 +133,7 @@
 
        which takes an environment (of the same type), a name of the function, a list of actual parameters and a configuration, 
        an returns a pair: the return value for the call and the resulting configuration
-<<<<<<< HEAD
     *)                                                       
-    let rec eval env ((st, i, o, r) as conf) expr = failwith "Not implemented"
-    and eval_list env conf xs =
-      let vs, (st, i, o, _) =
-        List.fold_left
-          (fun (acc, conf) x ->
-             let (_, _, _, Some v) as conf = eval env conf x in
-             v::acc, conf
-          )
-          ([], conf)
-          xs
-      in
-      (st, i, o, List.rev vs)
-         
-=======
-    *)     
-
     let bool_to_int b = if b then 1 else 0
     let int_to_bool i = if i == 0 then false else true
     let get_binop_function binop =
@@ -168,32 +153,50 @@
             | "/"   -> l / r
             | "%"   -> l mod r
             | _     -> failwith ("Wrong binary operator '" ^ binop ^ "'")
-
     let rec eval env ((st, i, o, r) as conf) expr = 
       match expr with
-        | Const x           -> (st, i, o, Some x)
+        | Const x           -> (st, i, o, Some (Value.of_int x))
         | Var v             -> (st, i, o, Some (State.eval st v))
         | Binop (op, l, r)  -> 
           let ((st',  i',  o',  Some rl) as conf') = eval env conf  l in
           let  (st'', i'', o'', Some rr)           = eval env conf' r in
-          (st'', i'', o'', Some (get_binop_function op rl rr))
+          let l_int = Value.to_int rl in
+          let r_int = Value.to_int rr in
+          (st'', i'', o'', Some (Value.of_int (get_binop_function op l_int r_int)))
         | Call (func, args) -> 
           let eval_arg arg_expr (conf, args) = 
             let ((_,  _,  _, Some r) as conf') = eval env conf arg_expr in
             (conf', (r :: args)) in
-          let (conf', evaluated_args) = fold_right eval_arg args (conf, []) in
+          let (conf', evaluated_args) = List.fold_right eval_arg args (conf, []) in
           env#definition env func evaluated_args conf'
-
->>>>>>> 8af4c300
+        | Array l           ->
+          let (st', i', o', r') = eval_list env conf l in
+          Builtin.eval (st', i', o', None) r' "$array"
+        | String s          -> (st, i, o, Some (Value.of_string s))
+        | Elem (e, index_e) -> 
+          let (st', i', o', Some index) = eval env conf index_e in
+          let (st'', i'', o'', Some v) = eval env (st', i', o', None) e in
+          Builtin.eval (st'', i'', o'', None) [v; index] "$elem"
+        | Length e          -> 
+          let (st', i', o', Some v) = eval env conf e in
+          Builtin.eval (st', i', o', None) [v] "$length"
+        | Sexp _            -> failwith @@ "Not yet implemented"
+    and eval_list env conf xs =
+      let vs, (st, i, o, _) =
+        List.fold_left
+          (fun (acc, conf) x ->
+             let (_, _, _, Some v) as conf = eval env conf x in
+             v::acc, conf
+          )
+          ([], conf)
+          xs
+      in
+      (st, i, o, List.rev vs)
     (* Expression parser. You can use the following terminals:
 
          IDENT   --- a non-empty identifier a-zA-Z[a-zA-Z0-9_]* as a string
          DECIMAL --- a decimal constant [0-9]+ as a string                                                                                                                  
     *)
-<<<<<<< HEAD
-    ostap (                                      
-      parse: empty {failwith "Not implemented"}
-=======
     ostap (
       parse:          !(let make_ops = List.map (fun op -> ostap($(op)), fun l r -> Binop (op, l, r)) in 
                         Ostap.Util.expr
@@ -209,10 +212,15 @@
                       );
       const:          x:DECIMAL { Const x };
       var:            v:IDENT { Var v };
+      str:            s:STRING { String (String.sub s 1 (String.length s - 2)) };
+      chr:            c:CHAR { Const (Char.code c) };
+      arr:            "[" l:!(Ostap.Util.list0)[parse] "]" { Array l };
+      arr_index:      e:atomic_expr indexers:(-"[" i:parse -"]" {`e i} | "." %"length" {`l})* { 
+                        List.fold_left (fun b -> function `e i -> Elem(b, i) | `l -> Length b) e indexers
+                      };
       call:           func:IDENT -"(" args:!(Ostap.Util.list0)[parse] -")" { Call (func, args) };
       sub_expr:       -"(" parse -")";
-      atomic_expr:    call | const | var | sub_expr
->>>>>>> 8af4c300
+      atomic_expr:    call | const | var | str | chr | arr | sub_expr
     )
     
   end
@@ -222,17 +230,9 @@
   struct
 
     (* The type for statements *)
-<<<<<<< HEAD
     type t =
     (* assignment                       *) | Assign of string * Expr.t list * Expr.t
     (* composition                      *) | Seq    of t * t 
-=======
-    @type t =
-    (* read into the variable           *) | Read    of string
-    (* write the value of an expression *) | Write   of Expr.t
-    (* assignment                       *) | Assign  of string * Expr.t
-    (* composition                      *) | Seq     of t * t 
->>>>>>> 8af4c300
     (* empty statement                  *) | Skip
     (* conditional                      *) | If     of Expr.t * t * t
     (* loop with a pre-condition        *) | While  of Expr.t * t
@@ -247,8 +247,6 @@
        Takes an environment, a configuration and a statement, and returns another configuration. The 
        environment is the same as for expressions
     *)
-<<<<<<< HEAD
-
     let update st x v is =
       let rec update a v = function
       | []    -> v           
@@ -261,30 +259,20 @@
       in
       State.update x (match is with [] -> v | _ -> update (State.eval st x) v is) st
           
-    let rec eval env ((st, i, o, r) as conf) k stmt = failwith "Not implemented"
-         
-=======
     let rec eval env ((state, input, output, retval) as c) k st = 
       let diamond st k = 
         match k with
         | Skip -> st
         | _    -> Seq (st, k) in
       match st with
-        | Read var             -> 
-          let (x :: input') = input in
-          eval env (State.update var x state, input', output, retval) Skip k
-        | Write expr           -> 
-          let (state', input', output', Some r) = 
-            Expr.eval env c expr in
-          eval env (state', input', output' @ [r], retval) Skip k
-        | Assign (var, expr)   -> 
-          let (state', input', output', Some r) = 
-            Expr.eval env c expr in
+        | Assign (var, i_e, e) -> 
+          let (state', input', output', i) = Expr.eval_list env c i_e in
+          let (state'', input'', output'', Some v) = Expr.eval env (state', input', output', None) e in
           eval env (
-            State.update var r state',
-            input',
-            output', 
-            retval
+            update state'' var v i,
+            input'',
+            output'', 
+            None
           ) Skip k
         | Seq (st1, st2)       -> eval env c (diamond st2 k) st1
         | Skip                 -> 
@@ -296,11 +284,11 @@
         | If (cond, th, el)    -> 
           let (state', input', output', Some r) = 
             Expr.eval env c cond in
-          eval env (state', input', output', retval) k (if Expr.int_to_bool r then th else el)
+          eval env (state', input', output', retval) k (if Expr.int_to_bool (Value.to_int r) then th else el)
         | While (cond, body)   -> 
           let (state', input', output', Some r) = 
             Expr.eval env c cond in
-          if Expr.int_to_bool r 
+          if Expr.int_to_bool (Value.to_int r)
             then eval env (state', input', output', retval) (diamond st k) body
             else eval env (state', input', output', retval) Skip k
         | Repeat (body, cond)  -> 
@@ -315,14 +303,11 @@
               | Some expr -> Expr.eval env c expr
               | None      -> (state, input, output, None)
           )
-
->>>>>>> 8af4c300
+        | _                      -> failwith @@ "Unknown statement"
+
     (* Statement parser *)
     let st_or_skip st = match st with None -> Skip | Some st -> st
     ostap (
-<<<<<<< HEAD
-      parse: empty {failwith "Not implemented"}
-=======
       parse:        st:!(Ostap.Util.expr
                       (fun x -> x)
                       [|
@@ -331,9 +316,7 @@
                       atomic_stmt
                     )? { st_or_skip st };
       expr:         !(Expr.parse);
-      read:         %"read" -"(" x:IDENT -")" { Read x };
-      write:        %"write" -"(" x:expr -")" { Write x };
-      assign:       x:IDENT -":=" y:expr { Assign (x, y) };
+      assign:       x:IDENT indexers:(-"[" !(Expr.parse) -"]")* -":=" y:expr { Assign (x, indexers, y) };
       if_then:      %"then" parse;
       _if_else:     %"elif" cond:expr th:if_then el:if_else { If (cond, th, el) } | %"else" parse;
       if_else:      el:_if_else? { st_or_skip el };
@@ -344,8 +327,7 @@
       skip:         %"skip" { Skip };
       return:       %"return" value:expr? { Return value };
       call:         func:IDENT -"(" args:!(Ostap.Util.list0)[Expr.parse] -")" { Call (func, args) };
-      atomic_stmt:  read | write | assign | skip | _if | _while | do_while | _for | call | return
->>>>>>> 8af4c300
+      atomic_stmt:  assign | skip | _if | _while | do_while | _for | call | return
     )
       
   end
@@ -360,7 +342,7 @@
     ostap (     
       arg  : IDENT;
       parse: %"fun" name:IDENT "(" args:!(Util.list0 arg) ")"
-         locs:(%"local" !(Util.list arg))?
+        locs:(%"local" !(Util.list arg))?
         "{" body:!(Stmt.parse) "}" {
         (name, (args, (match locs with None -> [] | Some l -> l), body))
       }
@@ -385,22 +367,14 @@
   let _, _, o, _ =
     Stmt.eval
       (object
-<<<<<<< HEAD
-         method definition env f args ((st, i, o, r) as conf) =
-           try
-             let xs, locs, s      =  snd @@ M.find f m in
-             let st'              = List.fold_left (fun st (x, a) -> State.update x a st) (State.enter st (xs @ locs)) (List.combine xs args) in
-             let st'', i', o', r' = Stmt.eval env (st', i, o, r) Stmt.Skip s in
-             (State.leave st'' st, i', o', r')
-           with Not_found -> Builtin.eval conf args f
-=======
-         method definition env f args (st, i, o, r) =
-           let xs, locs, s      = snd @@ M.find f m in
-           let st'              = List.fold_left (fun st (x, a) -> State.update x a st) (State.enter st (xs @ locs)) (List.combine xs args) in
-           let st'', i', o', r' = Stmt.eval env (st', i, o, r) Stmt.Skip s in
-           (State.leave st'' st, i', o', r')
->>>>>>> 8af4c300
-       end)
+        method definition env f args ((st, i, o, r) as conf) =
+          try
+            let xs, locs, s      =  snd @@ M.find f m in
+            let st'              = List.fold_left (fun st (x, a) -> State.update x a st) (State.enter st (xs @ locs)) (List.combine xs args) in
+            let st'', i', o', r' = Stmt.eval env (st', i, o, r) Stmt.Skip s in
+            (State.leave st'' st, i', o', r')
+          with Not_found -> Builtin.eval conf args f
+      end)
       (State.empty, i, [], None)
       Stmt.Skip
       body
